"""
Helper module for handling routine work when communicating with Solr API.
It knows where Solr servers are located, how to pass request arguments
to API methods, etc.
"""
import itertools
import json
import logging
import socket
import time

from urllib.parse import urlencode

from tornado import httpclient, gen, ioloop
from appscale.common import appscale_info

from appscale.search.constants import (
  SolrIsNotReachable, SOLR_TIMEOUT, SolrClientError, SolrServerError,
  SolrError, SOLR_COMMIT_WITHIN, APPSCALE_CONFIG_SET_NAME
)
from appscale.search.models import SolrSearchResult

logger = logging.getLogger(__name__)


def tornado_synchronous(coroutine):
  """ Builds synchronous function based on tornado coroutine.

  Args:
    coroutine: a generator (tornado.gen.coroutine).
  Returns:
    A regular python function.
  """
  def synchronous_coroutine(*args, **kwargs):
    async = lambda: coroutine(*args, **kwargs)
    # Like synchronous HTTPClient, create separate IOLoop for sync code
    io_loop = ioloop.IOLoop(make_current=False)
    try:
      return io_loop.run_sync(async)
    finally:
      io_loop.close()
  return synchronous_coroutine


class SolrAPI(object):
  """
  A helper class for performing basic operations with Solr.
  """
  CACHE_TTL = 600

  def __init__(self, zk_client, solr_zk_root, settings):
    """ Initializes SolrAPI object.
    Configures zookeeper watching of Solr live nodes.

    Args:
      zk_client:
      solr_zk_root:
    """
    self._zk_client = zk_client
    self._solr_zk_root = solr_zk_root
    self._settings = settings
    self._solr_live_nodes_list = []
    self._solr_live_nodes_cycle = itertools.cycle(self._solr_live_nodes_list)
    self._local_solr = None
    self._private_ip = appscale_info.get_private_ip()
    self._zk_client.ChildrenWatch(
      '{}/live_nodes'.format(self._solr_zk_root), self._update_live_nodes
    )
    self._collections_cache = set()
    self._broken_collections_cache = set()
    self._cache_timestamp = 0.0

    # Warm-up collections cache
    list_collections_sync = tornado_synchronous(self.list_collections)
    list_collections_sync()

  def _update_live_nodes(self, new_live_nodes):
    """ Updates information about Solr live nodes.

    Args:
      new_live_nodes: a list of strings representing Solr location.
    """
    self._solr_live_nodes_list = [
      node.replace('_solr', '') for node in new_live_nodes
    ]
    self._solr_live_nodes_cycle = itertools.cycle(self._solr_live_nodes_list)
    self._local_solr = next(
      (node for node in self._solr_live_nodes_list
       if node.startswith(self._private_ip)), None
    )
    logger.info('Got a new list of solr live nodes: {}'
                .format(self._solr_live_nodes_list))

  @property
  def solr_location(self):
    """
    Returns:
      A string representing Solr location (preferably local).
    """
    if self._local_solr:
      return self._local_solr
    if not self._solr_live_nodes_list:
      raise SolrIsNotReachable('There are no Solr live nodes')
    return next(self._solr_live_nodes_cycle)

  @property
  def live_nodes(self):
      return self._solr_live_nodes_list

  @gen.coroutine
  def request(self, method, path, params=None, json_data=None, headers=None):
    """ Sends HTTP request to one of Solr live nodes.

    Args:
      method: a str - HTTP method.
      path: a str - HTTP path.
      params: a dict containing URL params
      json_data: a json-serializable object to pass in request body.
      headers: a dictionary containing HTTP headers to send.
    Returns (asynchronously):
      A httpclient.HTTPResponse.
    """
    if params:
      url_params = urlencode(params)
      url = 'http://{}{}?{}'.format(self.solr_location, path, url_params)
    else:
      url = 'http://{}{}'.format(self.solr_location, path)

    if json_data is not None:
      headers = headers or {}
      headers['Content-type'] = 'application/json'
      body = json.dumps(json_data)
    else:
      body = None

    async_http_client = httpclient.AsyncHTTPClient()
    request = httpclient.HTTPRequest(
      url=url, method=method, headers=headers, body=body,
      connect_timeout=SOLR_TIMEOUT, request_timeout=SOLR_TIMEOUT,
      allow_nonstandard_methods=True
    )
    try:
      response = yield async_http_client.fetch(request)
    except socket.error as err:
      raise SolrIsNotReachable('Socket error ({})'.format(err))
    except httpclient.HTTPError as err:
      msg = u"Error during Solr call {url} ({err})".format(url=url, err=err)
<<<<<<< HEAD
      if err.response.body:
        json_resp = json.loads(err.response.body.decode('utf-8'))
        try:
          err_details = json_resp['error']['msg']
          if 'no such collection' in err_details:
            # Update collections cache in background
            ioloop.IOLoop.current().spawn_callback(self.list_collections)
=======
      body = err.response.body.decode('utf-8')
      if body:
        try:
          err_details = json.loads(body)['error']['msg']
>>>>>>> f02c805c
        except ValueError:
          err_details = err.response.body.decode('utf-8')
        msg += u"\nError details: {}".format(err_details)
      logger.error(msg)
      if err.response.code < 500:
        raise SolrClientError(msg)
      else:
        raise SolrServerError(msg)

    raise gen.Return(response)

  @gen.coroutine
  def get(self, path, params=None, json_data=None, headers=None):
    """ GET wrapper of request method """
    response = yield self.request('GET', path, params, json_data, headers)
    raise gen.Return(response)

  @gen.coroutine
  def post(self, path, params=None, json_data=None, headers=None):
    """ POST wrapper of request method """
    response = yield self.request('POST', path, params, json_data, headers)
    raise gen.Return(response)

  @gen.coroutine
  def list_collections(self):
    """ Lists names of collections created in Solr.
    Returned list can contain collection with missing core.

    Returns (asynchronously):
      A list of collection names present in Solr.
    """
    try:
      response = yield self.get('/solr/admin/collections',
                                params={'action': 'CLUSTERSTATUS'})
      response_data = json.loads(response.body.decode('utf-8'))
      collections = response_data['cluster']['collections']
      has_cores = []
      has_no_cores = []
      for collection_name, collection_status in collections.items():
        shards = collection_status['shards'].values()
        if any(shard['replicas'] for shard in shards):
          has_cores.append(collection_name)
        else:
          has_no_cores.append(collection_name)
      self._collections_cache = set(has_cores)
      self._broken_collections_cache = set(has_no_cores)
      self._cache_timestamp = time.time()
      raise gen.Return(
        (self._collections_cache, self._broken_collections_cache)
      )
    except (SolrError, KeyError):
      logger.exception('Failed to list collections')
      raise

  @gen.coroutine
  def does_collection_exist(self, collection):
    # Check if collection is already known locally
    if collection in self._collections_cache:
      return True
    if self._cache_timestamp + self.CACHE_TTL < time.time():
      if collection in self._broken_collections_cache:
        logger.warning('Collection "{}" seems to be in broken state'
                       .format(collection))
        return True

    # Update local cache and check again
    collections, broken_collections = yield self.list_collections()
    if collection in collections:
      return True
    if collection in self._broken_collections_cache:
      logger.warning('Collection "{}" seems to be in broken state'
                     .format(collection))
      return True
    return False

  @gen.coroutine
  def ensure_collection(self, collection):
    """ Asynchronously ensures that Solr collection is created.

    Args:
      collection: a str - name of collection to make sure is created.
    """
    if (yield self.does_collection_exist(collection)):
      return
    # Create Solr collection
    try:
      # Collection creation in API v2 doesn't support collection.configName yet.
      # So using old API (/solr/...).
      response = yield self.get(
        '/solr/admin/collections',
        params={
          'action': 'CREATE',
          'name': collection,
          'collection.configName': APPSCALE_CONFIG_SET_NAME,
          'replicationFactor': self._settings.replication_factor,
          'autoAddReplicas': True,
          'numShards': self._settings.shards_number,
          'maxShardsPerNode': self._settings.max_shards_per_node,
          'waitForFinalState': True,
        }
      )
      logger.info('Successfully created collection {} ({})'
                  .format(collection, response.body))
    except SolrError as err:
      if 'collection already exists' in err.error_detail:
        logger.info('Collection {} already exists'.format(collection))
      elif 'Cannot create collection ' in err.error_detail:
        logging.warning('Solr message: {}'.format(err.error_detail))
        logging.warning('Scheduling deletion of collection {}'
                        .format(collection))
        ioloop.IOLoop.current().spawn_callback(
          self.delete_collection, collection
        )
        raise
      else:
        logger.warning('Failed to create collection {}'.format(collection))
        raise
    # Update collections cache in background
    ioloop.IOLoop.current().spawn_callback(self.list_collections)

  @gen.coroutine
  def delete_collection(self, collection):
    try:
      response = yield self.get(
        '/solr/admin/collections',
        params={
          'action': 'DELETE',
          'name': collection
        }
      )
      logger.info('Successfully deleted collection {} ({})'
                  .format(collection, response.body))
    except SolrError as err:
      if 'Could not find collection' in err.error_detail:
        logger.info('Collection {} does not exits'.format(collection))
      else:
        logger.warning('Failed to delete collection {}'.format(collection))
        raise
    # Update collections cache in background
    ioloop.IOLoop.current().spawn_callback(self.list_collections)

  @gen.coroutine
  def get_schema_info(self, collection):
    """ Retrieves collection shema information. It uses Luke handler
    because, in contrast to a regular get method of Schema API,
    Luke handler provides information about dynamically created fields.

    Args:
      collection:
    Returns (asynchronously):
      A dict containing information about Solr collection.
    """
    yield self.ensure_collection(collection)
    try:
      # Luke handler is not supported in API v2 yet.
      # /v2/collections/<COLLECTION>/schema/fields doesn't show dynamically
      # created fields.
      # So using old API (/solr/...).
      response = yield self.get(
        '/solr/{}/admin/luke?numTerms=0'.format(collection)
      )
      raise gen.Return(json.loads(response.body.decode('utf-8')))
    except SolrError:
      logger.warning('Failed to fetch fields list for collection {}'
                     .format(collection))
      raise

  @gen.coroutine
  def put_documents(self, collection, documents):
    """ Asynchronously puts documents into Solr collection.

    Args:
      collection: a str - name of Solr collection.
      documents: a list of documents to put.
    """
    yield self.ensure_collection(collection)
    try:
      if SOLR_COMMIT_WITHIN:
        params = {'commitWithin': SOLR_COMMIT_WITHIN}
      else:
        params = {'commit': 'true'}
      yield self.post(
        '/v2/collections/{}/update'.format(collection),
        params=params, json_data=documents
      )
      logger.info('Successfully indexed {} documents to collection {}'
                  .format(len(documents), collection))
    except SolrError:
      logger.warning('Failed to put {} documents to collection {}'
                     .format(len(documents), collection))
      raise

  @gen.coroutine
  def delete_documents(self, collection, ids):
    """ Asynchronously deletes documents from Solr collection.

    Args:
      collection: a str - name of Solr collection.
      ids: a list of document IDs to delete.
    """
    yield self.ensure_collection(collection)
    try:
      if SOLR_COMMIT_WITHIN:
        params = {'commitWithin': SOLR_COMMIT_WITHIN}
      else:
        params = {'commit': 'true'}
      # Delete operation doesn't work with API v2 yet.
      # So using old API (/solr/...).
      yield self.post(
        '/solr/{}/update'.format(collection),
        params=params, json_data={"delete": ids}
      )
      logger.info('Successfully deleted {} documents from collection {}'
                  .format(len(ids), collection))
    except SolrError:
      logger.warning('Failed to delete {} documents from collection {}'
                     .format(len(ids), collection))
      raise

  @gen.coroutine
  def query_documents(self, collection, query, filter_=None, offset=None,
                      limit=None, fields=None, sort=None, facet_dict=None,
                      cursor=None, def_type=None, query_fields=None,
                      stats_fields=None):
    """ Queries Solr for documents matching specified query.

    Args:
      collection: a str - name of Solr collection
      query: a str - Solr query string.
      filter_: a str - Solr filter criteria.
      offset: a int - number of first document to skip.
      limit: a int - max number of document to return.
      fields: a list of field names to return for each document.
      sort: a list of field names suffixed with direction to order results by.
      facet_dict: a dict describing facets to compute.
      cursor: a str - query cursors.
      def_type: a str - query parser type to use.
      query_fields: a list of field names to run query against.
      stats_fields: a list of fields to retrieve stats for.
    Returns (asynchronously):
      A SolrSearchResult containing documents, facets, cursor
      and total number of documents matching the query.
    """
    yield self.ensure_collection(collection)

    # Query params which are not supported by JSON Request API yet
    # should go inside "params" attribute.
    # See https://lucene.apache.org/solr/guide/7_6/json-request-api.html
    # for more details.
    params = {
      key: value for key, value in [
        ('cursorMark', cursor),
        ('defType', def_type),
        ('qf', ' '.join(query_fields) if query_fields else ''),
        ('stats', 'true' if stats_fields else None),
        ('stats.field', stats_fields)
      ]
      if value is not None
    }
    json_data = {
      key: value for key, value in [
        ('query', query),
        ('filter', filter_),
        ('offset', offset),
        ('limit', limit),
        ('fields', fields),
        ('facet', facet_dict),
        ('sort', ','.join(sort) if sort else ''),
        ('params', params)
      ]
      if value is not None
    }

    json_body = json.dumps(json_data)
    logger.debug(u'QUERY_BODY: {}'.format(json_body))

    try:
      response = yield self.post(
        '/v2/collections/{}/query'.format(collection),
        json_data=json_data
      )
      json_response = json.loads(response.body.decode('utf-8'))
      query_response = json_response['response']
      stats = json_response.get('stats')
      solr_search_result = SolrSearchResult(
        num_found=query_response['numFound'],
        documents=query_response['docs'],
        cursor=json_response.get('nextCursorMark'),
        facet_results=json_response.get('facets', {}),
        stats_results=stats.get('stats_fields', {}) if stats else {}
      )
      logger.info('Found {} and fetched {} documents from collection {}'
                  .format(solr_search_result.num_found,
                          len(solr_search_result.documents), collection))
      raise gen.Return(solr_search_result)
    except SolrError:
      logger.warning('Failed to execute query {} against collection {}'
                     .format(json_data, collection))
      raise<|MERGE_RESOLUTION|>--- conflicted
+++ resolved
@@ -145,7 +145,6 @@
       raise SolrIsNotReachable('Socket error ({})'.format(err))
     except httpclient.HTTPError as err:
       msg = u"Error during Solr call {url} ({err})".format(url=url, err=err)
-<<<<<<< HEAD
       if err.response.body:
         json_resp = json.loads(err.response.body.decode('utf-8'))
         try:
@@ -153,12 +152,6 @@
           if 'no such collection' in err_details:
             # Update collections cache in background
             ioloop.IOLoop.current().spawn_callback(self.list_collections)
-=======
-      body = err.response.body.decode('utf-8')
-      if body:
-        try:
-          err_details = json.loads(body)['error']['msg']
->>>>>>> f02c805c
         except ValueError:
           err_details = err.response.body.decode('utf-8')
         msg += u"\nError details: {}".format(err_details)
