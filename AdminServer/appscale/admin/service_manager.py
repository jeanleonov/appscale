""" Schedules servers to fulfill service assignments. """
import collections
import errno
import json
import logging
import os
import psutil
import re
import socket
import subprocess
import time

from builtins import range

from kazoo.protocol.states import KazooState
from psutil import NoSuchProcess
from tornado import gen, web
from tornado.httpclient import AsyncHTTPClient
from tornado.ioloop import IOLoop, PeriodicCallback
from tornado.locks import Lock as AsyncLock
from tornado.options import options

from appscale.admin.constants import BOOKED_PORTS, NoPortsAvailable
from appscale.common.async_retrying import retry_data_watch_coroutine
from appscale.common.constants import (ASSIGNMENTS_PATH, CGROUP_DIR, HTTPCodes,
                                       LOG_DIR, VAR_DIR)

# The characters allowed in a service identifier (eg. datastore)
SERVICE_ID_CHARS = '[a-z_]'

logger = logging.getLogger(__name__)


class ServiceTypes(object):
  """ Services recognized by the ServiceManager. """
  DATASTORE = 'datastore'
  SEARCH = 'search'


class ServerStates(object):
  """ Possible states for a server. """
  FAILED = 'failed'
  NEW = 'new'
  RUNNING = 'running'
  STARTING = 'starting'
  STOPPED = 'stopped'
  STOPPING = 'stopping'


class BadRequest(Exception):
  """ Indicates a problem with the client request. """
  pass


class ProcessStopped(Exception):
  """ Indicates that the server process is no longer running. """
  pass


class StartTimeout(Exception):
  """ Indicates that a server took too long to start. """
  pass


def slice_path(slice_name):
  """ Retrieves the file system path for a slice.

  Args:
    slice_name: A string specifying the slice name.
  Returns:
    A string specifying the location of the slice.
  """
  path = [CGROUP_DIR, 'systemd']
  slice_parts = slice_name.split('-')
  for index in range(len(slice_parts)):
    slice_part = '-'.join(slice_parts[:index + 1])
    path.append('.'.join([slice_part, 'slice']))

  return os.path.join(*path)


def pids_in_slice(slice_name):
  """ Retrieves the PIDs running in a slice.

  Args:
    slice_name: A string specifying the slice name.
  Returns:
    A list of integers specifying the running PIDs.
  """
  pids = []
  for root, _, files in os.walk(slice_path(slice_name)):
    for file_ in files:
      if not file_ == 'cgroup.procs':
        continue

      with open(os.path.join(root, file_)) as procs_file:
        for line in procs_file:
          pid_str = line.strip()
          if pid_str:
            pids.append(int(pid_str))

  return pids


class Service(object):
  """
  A container for service specific properties
  and functions to use in ServerManager.
  """
  def __init__(self, type_, slice_, start_cmd_matcher, start_cmd_builder,
               health_probe, min_port, max_port,
               start_timeout=30, status_timeout=10, stop_timeout=5,
               monit_name_fmt='{type}_server-{port}',
               log_filename_fmt='{type}_server-{port}.log'):
    """ Initializes instance of Service.

    Args:
      type_: A str - name of the service.
      slice_: A str - name of cgroup slice to use for the service.
      start_cmd_matcher: A func getting cmd args list and returning port.
      start_cmd_builder: A func building args from port and assignment options.
      health_probe: A func getting port and returning True if server is healthy.
      min_port: An int - minimal port to use for the service.
      max_port: An int - maximal port to use for the service.
      start_timeout: An int - max time to wait for server to start (in seconds).
      status_timeout: An int - max time to wait for server status (in seconds).
      stop_timeout: An int - max time to wait for server to stop (in seconds).
      monit_name_fmt: A format str containing 'type' and 'port' keywords.
      log_filename_fmt: A format str containing 'type' and 'port' keywords.
    """
    self.type = type_
    self.slice = slice_
    self.port_from_start_cmd = start_cmd_matcher
    self.get_start_cmd = start_cmd_builder
    self.health_probe = health_probe
    self.min_port = min_port
    self.max_port = max_port
    self.start_timeout = start_timeout
    self.status_timeout = status_timeout
    self.stop_timeout = stop_timeout
    self._monit_name_fmt = monit_name_fmt
    self._log_filename_fmt = log_filename_fmt

  def monit_name(self, port):
    """ Renders a monit name to use in Hermes stats.

    Args:
      port: An int - port where server is listening on.
    Returns:
      A string representing name to use in Hermes as monit name.
    """
    return self._monit_name_fmt.format(type=self.type, port=port)

  def log_filename(self, port):
    """ Renders a filename to use for logs.

    Args:
      port: An int - port where server is listening on.
    Returns:
      A string representing filename (not a full path, just name).
    """
    return self._log_filename_fmt.format(type=self.type, port=port)


# =============================
#    Datastore service info:
# -----------------------------

def port_from_datastore_start_cmd(args):
  """ Extracts appscale-datastore server port from command line arguments.

  Args:
    args: A list representing command line arguments of server process.
  Returns:
    An integer representing port where server is listening on.
  Raises:
    ValueError if args doesn't correspond to appscale-datastore.
  """
  if len(args) < 2 or not args[1].endswith('appscale-datastore'):
    raise ValueError('Not a datastore start command')
  return int(args[args.index('--port') + 1])


def datastore_start_cmd(port, assignment_options):
  """ Prepares command line arguments for starts a new datastore server.

  Args:
    port: An int - tcp port to start datastore server on.
    assignment_options: A dict containing assignment options from ZK.
  Returns:
    A list of command line arguments.
  """
  start_cmd = ['appscale-datastore',
               '--type', 'cassandra',
               '--port', str(port)]
  if assignment_options.get('verbose'):
    start_cmd.append('--verbose')
  return start_cmd


@gen.coroutine
<<<<<<< HEAD
def datastore_health_probe(host_port):
  """ Verifies if datastore server is responsive.

  Args:
    host_port: A str - location of datastore server to test.
=======
def datastore_health_probe(base_url):
  """ Verifies if datastore server is responsive.

  Args:
    base_url: A str - location of datastore server to test.
>>>>>>> b3070d84
  Returns:
    True if the serve is responsive and False otherwise.
  """
  http_client = AsyncHTTPClient()
  try:
<<<<<<< HEAD
    response = yield http_client.fetch('http://{}'.format(host_port))
=======
    response = yield http_client.fetch(base_url)
>>>>>>> b3070d84
    raise gen.Return(response.code == 200)
  except socket.error as error:
    if error.errno != errno.ECONNREFUSED:
      raise
    raise gen.Return(False)


datastore_service = Service(
  type_='datastore', slice_='appscale-datastore',
  start_cmd_matcher=port_from_datastore_start_cmd,
  start_cmd_builder=datastore_start_cmd, health_probe=datastore_health_probe,
  min_port=4000, max_port=5999,
  start_timeout=30, status_timeout=10, stop_timeout=5,
  monit_name_fmt='datastore_server-{port}',
  log_filename_fmt='datastore_server-{port}.log'
)


class ServerManager(object):
  """ Keeps track of the status and location of a specific server. """

  KNOWN_SERVICES = [datastore_service]

  def __init__(self, service, port, assignment_options=None, start_cmd=None):
    """ Creates a new Server.
    It accepts either assignment_options argument (to build start_cmd)
    or start_cmd of existing process.

    Args:
      service: An instance of Service.
      port: An integer specifying the port to use.
      assignment_options: A dict representing assignment options from zookeeper.
      start_cmd: A list of command line arguments used for starting server.
    """
    self.service = service
    self.failure = None
    self.failure_time = None
    # This is for compatibility with Hermes, which expects a monit name.
    self.monit_name = self.service.monit_name(port)
    self.port = port
    self.process = None
    self.state = ServerStates.NEW
    self.type = self.service.type
    if assignment_options is None and start_cmd is None:
      raise TypeError('assignment_options or start_cmd should be specified')
    self._assignment_options = assignment_options
    self._start_cmd = start_cmd
    self._stdout = None

    # Serializes start, stop, and monitor operations.
    self._management_lock = AsyncLock()

  @gen.coroutine
  def ensure_running(self):
    """ Checks to make sure the server is still running. """
    with (yield self._management_lock.acquire()):
      yield self._wait_for_service(timeout=self.service.status_timeout)

  @staticmethod
  def from_pid(pid, service):
    """ Creates a new ServerManager from an existing process.

    Args:
      pid: An integers specifying a process ID.
      service: An instance of Service.
    """
    process = psutil.Process(pid)
    args = process.cmdline()
    try:
      port = service.port_from_start_cmd(args)
    except ValueError:
      raise ValueError('Process #{} ({}) is not recognized'.format(args, pid))

    server = ServerManager(service, port, start_cmd=args)
    server.process = process
    server.state = ServerStates.RUNNING
    return server

  @gen.coroutine
  def restart(self):
    yield self.stop()
    yield self.start()

  @gen.coroutine
  def start(self):
    """ Starts a new server process. """
    with (yield self._management_lock.acquire()):
      if self.state == ServerStates.RUNNING:
        return

      self.state = ServerStates.STARTING
      if not self._start_cmd:
        self._start_cmd = self.service.get_start_cmd(
          self.port, self._assignment_options
        )
      log_filename = self.service.log_filename(self.port)

      log_file = os.path.join(LOG_DIR, log_filename)
      self._stdout = open(log_file, 'a')

      # With systemd-run, it's possible to start the process within the slice.
      # To keep things simple and maintain backwards compatibility with
      # pre-systemd distros, move the process after starting it.
      self.process = psutil.Popen(self._start_cmd, stdout=self._stdout,
                                  stderr=subprocess.STDOUT)

      tasks_location = os.path.join(slice_path(self.service.slice), 'tasks')
      with open(tasks_location, 'w') as tasks_file:
        tasks_file.write(str(self.process.pid))

      yield self._wait_for_service(timeout=self.service.start_timeout)
      self.state = ServerStates.RUNNING

  @gen.coroutine
  def stop(self):
    """ Stops an existing server process. """
    with (yield self._management_lock.acquire()):
      if self.state == ServerStates.STOPPED:
        return

      self.state = ServerStates.STOPPING
      try:
        yield self._cleanup()
      finally:
        self.state = ServerStates.STOPPED

  @gen.coroutine
  def _cleanup(self):
    """ Cleans up process and file descriptor. """
    if self.process is not None:
      try:
        self.process.terminate()
      except NoSuchProcess:
        logger.info('Can\'t terminate process {pid} as it no longer exists'
                    .format(pid=self.process.pid))
        return

      initial_stop_time = time.time()
      while True:
        if time.time() > initial_stop_time + self.service.stop_timeout:
          self.process.kill()
          break

        try:
          self.process.wait(timeout=0)
          break
        except psutil.TimeoutExpired:
          yield gen.sleep(1)

    if self._stdout is not None:
      self._stdout.close()

  @gen.coroutine
  def _wait_for_service(self, timeout):
    """ Query server until it responds.

    Args:
      timeout: A integer specifying the number of seconds to wait.
    Raises:
      StartTimeout if start time exceeds given timeout.
    """
<<<<<<< HEAD
    server_location = '{}:{}'.format(options.private_ip, self.port)
=======
    server_url = 'http://{}:{}'.format(options.private_ip, self.port)
>>>>>>> b3070d84
    start_time = time.time()
    try:
      while True:
        if not self.process.is_running():
          raise ProcessStopped('{} is no longer running'.format(self))

        if time.time() > start_time + timeout:
          raise StartTimeout('{} took too long to start'.format(self))

<<<<<<< HEAD
        health_result = self.service.health_probe(server_location)
=======
        health_result = self.service.health_probe(server_url)
>>>>>>> b3070d84
        if isinstance(health_result, gen.Future):
          health_result = yield health_result
        if health_result:
          break

        yield gen.sleep(1)
    except Exception as error:
      self._cleanup()
      self.failure_time = time.time()
      self.failure = error
      self.state = ServerStates.FAILED
      raise

  def __repr__(self):
    """ Represents the server details.

    Returns:
      A string representing the server.
    """
    return '<Server: {}:{}, {}>'.format(self.type, self.port, self.state)


class ServiceManager(object):
  """ Schedules servers to fulfill service assignments. """

  # States that satisfy the assignment.
  SCHEDULED_STATES = (ServerStates.STARTING, ServerStates.RUNNING)

  # Associates service names with server classes.
  SERVICE_MAP = collections.OrderedDict([
    ('datastore', datastore_service),
  ])

  # The number of seconds to wait between cleaning up servers.
  GROOMING_INTERVAL = 10

  # The number of seconds to keep track of failed servers.
  FAILED_SERVER_RETENTION = 60

  def __init__(self, zk_client):
    """ Creates new ServiceManager.

    Args:
      zk_client: A KazooClient.
    """
    self.assignments = {}
    self.state = []

    self._assignments_path = '/'.join([ASSIGNMENTS_PATH, options.private_ip])
    self._http_client = AsyncHTTPClient()
    self._zk_client = zk_client

  @staticmethod
  def get_state():
    """ Collects a list of running servers from cgroup process IDs.

    Returns:
      A list of Server objects.
    """
    state = []
    for service in ServiceManager.SERVICE_MAP.values():
      for pid in pids_in_slice(service.slice):
        server = ServerManager.from_pid(pid, service)
        state.append(server)

    return state

  def start(self):
    """ Begin watching for assignments. """
    logger.info('Starting ServiceManager')

    # Ensure cgroup process containers exist.
    for service in self.SERVICE_MAP.values():
      try:
        os.makedirs(slice_path(service.slice))
      except OSError as error:
        if error.errno != errno.EEXIST:
          raise

    self.state = self.get_state()
    self._zk_client.DataWatch(self._assignments_path,
                              self._update_services_watch)
    PeriodicCallback(self._groom_servers,
                     self.GROOMING_INTERVAL * 1000).start()

  @gen.coroutine
  def restart_service(self, service_id):
    if service_id not in self.SERVICE_MAP:
      raise BadRequest('Unrecognized service: {}'.format(service_id))

    logger.info('Restarting {} servers'.format(service_id))
    yield [server.restart() for server in self.state
           if server.type == service_id]

  @gen.coroutine
  def restart_server(self, service_id, port):
    if service_id not in self.SERVICE_MAP:
      raise BadRequest('Unrecognized service: {}'.format(service_id))

    try:
      server = next(server for server in self.state
                    if server.type == service_id and server.port == port)
    except StopIteration:
      raise BadRequest('Server not found')

    yield server.restart()

  @gen.coroutine
  def _groom_servers(self):
    """ Forgets about outdated servers and fulfills assignments. """
    def outdated(server):
      if (server.state == ServerStates.FAILED and
          time.time() > server.failure_time + self.FAILED_SERVER_RETENTION):
        return True

      if server.state == ServerStates.STOPPED:
        return True

      return False

    self.state = [server for server in self.state if not outdated(server)]
    for service_type, assignment_options in self.assignments.items():
      yield self._schedule_service(service_type, assignment_options)

    for server in self.state:
      if server.state != ServerStates.RUNNING:
        continue

      IOLoop.current().spawn_callback(server.ensure_running)

  def _get_open_port(self, service):
    """ Selects an available port for a server to use.

    Returns:
      An integer specifying a port.
    """
    assigned_ports = BOOKED_PORTS | set(service.port for service in self.state)
    for port in range(service.min_port, service.max_port):
      # Skip ports that have been assigned.
      if port not in assigned_ports:
        return port
    raise NoPortsAvailable(
      'Exhausted available port for {} in range from {} to {}'
      .format(service.type, service.min_port, service.max_port)
    )

  @gen.coroutine
  def _schedule_service(self, service_type, assignment_options):
    """ Schedules servers to fulfill service assignment.

    Args:
      service_type: A string specifying the service type.
      assignment_options: A dictionary specifying options
                          to use when starting servers.
    """
    scheduled = [server for server in self.state
                 if server.type == service_type and
                 server.state in self.SCHEDULED_STATES]
    to_start = assignment_options['count'] - len(scheduled)
    if to_start < 0:
      stopped = 0
      for server in reversed(scheduled):
        if stopped >= abs(to_start):
          break

        logger.info('Stopping {}'.format(server))
        IOLoop.current().spawn_callback(server.stop)
        stopped += 1

      return

    for _ in range(to_start):
      service = self.SERVICE_MAP[service_type]
      port = self._get_open_port(service)
      server = ServerManager(service, port, assignment_options)
      self.state.append(server)
      logger.info('Starting {}'.format(server))
      IOLoop.current().spawn_callback(server.start)

  @gen.coroutine
  def _update_services(self, assignments):
    """ Updates service schedules to fulfill assignments.

    Args:
      assignments: A dictionary specifying service assignments.
    """
    self.assignments = assignments
    for service_type, assignment_options in assignments.items():
      yield self._schedule_service(service_type, assignment_options)

  def _update_services_watch(self, encoded_assignments, _):
    """ Updates service schedules to fulfill assignments.

    Args:
      encoded_assignments: A JSON-encoded string specifying service
        assignments.
    """
    persistent_update_services = retry_data_watch_coroutine(
      self._assignments_path, self._update_services)
    assignments = json.loads(encoded_assignments) if encoded_assignments else {}

    IOLoop.instance().add_callback(persistent_update_services, assignments)


class ServiceManagerHandler(web.RequestHandler):
  # The unix socket to use for receiving management requests.
  SOCKET_PATH = os.path.join(VAR_DIR, 'service_manager.sock')

  # An expression that matches server instances.
  SERVER_RE = re.compile(r'^({}+)-(\d+)$'.format(SERVICE_ID_CHARS))

  # An expression that matches service IDs.
  SERVICE_RE = re.compile('^{}+$'.format(SERVICE_ID_CHARS))

  def initialize(self, service_manager):
    """ Defines required resources to handle requests.

    Args:
      service_manager: A ServiceManager object.
    """
    self._service_manager = service_manager

  @gen.coroutine
  def post(self):
    command = self.get_argument('command')
    if command != 'restart':
      raise web.HTTPError(HTTPCodes.BAD_REQUEST,
                          '"restart" is the only supported command')

    args = self.get_arguments('arg')
    for arg in args:
      match = self.SERVER_RE.match(arg)
      if match:
        service_id = match.group(1)
        port = int(match.group(2))
        try:
          yield self._service_manager.restart_server(service_id, port)
          return
        except BadRequest as error:
          raise web.HTTPError(HTTPCodes.BAD_REQUEST, str(error))

      if self.SERVICE_RE.match(arg):
        try:
          yield self._service_manager.restart_service(arg)
          return
        except BadRequest as error:
          raise web.HTTPError(HTTPCodes.BAD_REQUEST, str(error))

      raise web.HTTPError(HTTPCodes.BAD_REQUEST,
                          'Unrecognized argument: {}'.format(arg))<|MERGE_RESOLUTION|>--- conflicted
+++ resolved
@@ -199,29 +199,17 @@
 
 
 @gen.coroutine
-<<<<<<< HEAD
-def datastore_health_probe(host_port):
-  """ Verifies if datastore server is responsive.
-
-  Args:
-    host_port: A str - location of datastore server to test.
-=======
 def datastore_health_probe(base_url):
   """ Verifies if datastore server is responsive.
 
   Args:
     base_url: A str - location of datastore server to test.
->>>>>>> b3070d84
   Returns:
     True if the serve is responsive and False otherwise.
   """
   http_client = AsyncHTTPClient()
   try:
-<<<<<<< HEAD
-    response = yield http_client.fetch('http://{}'.format(host_port))
-=======
     response = yield http_client.fetch(base_url)
->>>>>>> b3070d84
     raise gen.Return(response.code == 200)
   except socket.error as error:
     if error.errno != errno.ECONNREFUSED:
@@ -383,11 +371,7 @@
     Raises:
       StartTimeout if start time exceeds given timeout.
     """
-<<<<<<< HEAD
-    server_location = '{}:{}'.format(options.private_ip, self.port)
-=======
     server_url = 'http://{}:{}'.format(options.private_ip, self.port)
->>>>>>> b3070d84
     start_time = time.time()
     try:
       while True:
@@ -397,11 +381,7 @@
         if time.time() > start_time + timeout:
           raise StartTimeout('{} took too long to start'.format(self))
 
-<<<<<<< HEAD
-        health_result = self.service.health_probe(server_location)
-=======
         health_result = self.service.health_probe(server_url)
->>>>>>> b3070d84
         if isinstance(health_result, gen.Future):
           health_result = yield health_result
         if health_result:
