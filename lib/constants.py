--- conflicted
+++ resolved
@@ -51,13 +51,9 @@
 # Go programs.
 GO = "go"
 
-<<<<<<< HEAD
-# PHP programs
+# PHP programs.
 PHP = "php"
 
-# Location where applications are stored
-APPS_PATH = "/var/apps/"
-=======
 # Location where applications are stored.
 APPS_PATH = "/var/apps/"
 
@@ -77,5 +73,4 @@
 API_CHECKER_ID = "apichecker"
 
 # Reserved application identifiers which are only internal for AppScale.
-RESERVED_APP_IDS = [DASHBOARD_APP_ID, API_CHECKER_ID]
->>>>>>> 04ad04fd
+RESERVED_APP_IDS = [DASHBOARD_APP_ID, API_CHECKER_ID]