--- conflicted
+++ resolved
@@ -618,18 +618,11 @@
 installhermes()
 {
     # Create virtual environment based on Python 3
-<<<<<<< HEAD
-    rm -rf /opt/appscale_hermes
-    python3 -m venv /opt/appscale_hermes/
-    # Install Hermes and its dependencies in it
-    HERMES_PIP=/opt/appscale_hermes/bin/pip
-=======
     mkdir -p /opt/appscale_venvs
     rm -rf /opt/appscale_venvs/hermes
     python3 -m venv /opt/appscale_venvs/hermes/
     # Install Hermes and its dependencies in it
     HERMES_PIP=/opt/appscale_venvs/hermes/bin/pip
->>>>>>> b3070d84
     ${HERMES_PIP} install --upgrade --no-deps ${APPSCALE_HOME}/common
     ${HERMES_PIP} install ${APPSCALE_HOME}/common
     ${HERMES_PIP} install --upgrade --no-deps ${APPSCALE_HOME}/AdminServer
