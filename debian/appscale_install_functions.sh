#!/bin/bash
#
# Common functions for build and installer
#
# This should work in bourne shell (/bin/sh)
# The function name should not include non alphabet character.

set -e

if [ -z "$APPSCALE_HOME_RUNTIME" ]; then
    export APPSCALE_HOME_RUNTIME=/opt/appscale
fi

if [ -z "${APPSCALE_PACKAGE_MIRROR-}" ]; then
    export APPSCALE_PACKAGE_MIRROR=http://s3.amazonaws.com/appscale-build
fi

export UNAME_MACHINE=$(uname -m)
if [ -z "${JAVA_HOME_DIRECTORY-}" ]; then
    if [ "$UNAME_MACHINE" = "x86_64" ]; then
        export JAVA_HOME_DIRECTORY=/usr/lib/jvm/java-7-openjdk-amd64
    elif [ "$UNAME_MACHINE" = "armv7l" ] || [ "$UNAME_MACHINE" = "armv6l" ]; then
        export JAVA_HOME_DIRECTORY=/usr/lib/jvm/java-7-openjdk-armhf
    fi
fi

VERSION_FILE="$APPSCALE_HOME_RUNTIME"/VERSION
export APPSCALE_VERSION=$(grep AppScale "$VERSION_FILE" | sed 's/AppScale version \(.*\)/\1/')

PACKAGE_CACHE="/var/cache/appscale"

# Default directory for external library jars
APPSCALE_EXT="/usr/share/appscale/ext/"

pipwrapper ()
{
    # We have seen quite a few network/DNS issues lately, so much so that
    # it takes a couple of tries to install packages with pip. This
    # wrapper ensure that we are a bit more persitent.
    if [ -n "$1" ] ; then
        for x in {1..5} ; do
            if pip install --upgrade $1 ; then
                return
            else
                echo "Failed to install $1: retrying ..."
                sleep $x
            fi
        done
        echo "Failed to install $1: giving up."
        exit 1
    else
        echo "Need an argument for pip!"
        exit 1
    fi
}

# Download a package from a mirror if it's not already cached.
cachepackage() {
    CACHED_FILE="${PACKAGE_CACHE}/$1"
    mkdir -p ${PACKAGE_CACHE}
    if [ -f ${CACHED_FILE} ]; then
        MD5=($(md5sum ${CACHED_FILE}))
        if [ "$MD5" = "$2" ]; then
            return 0
        fi
    fi

    echo "Fetching $1 from $APPSCALE_PACKAGE_MIRROR"
    curl ${CURL_OPTS} -o ${CACHED_FILE} "${APPSCALE_PACKAGE_MIRROR}/$1"
}

# This function is to disable the specify service so that it won't start
# at next boot. AppScale manages those services.
disableservice() {
    if [ -n "$1" ]; then
      update-rc.d "${1}" disable || true
      # The following to make sure we disable it for upstart.
      if [ -d "/etc/init" ]; then
          echo "manual" > /etc/init/"${1}".override
      fi
    else
        echo "Need a service name to disable!"
        exit 1
    fi
}

increaseconnections()
{
    if [ "${IN_DOCKER}" != "yes" ]; then
        echo "ip_conntrack" >> /etc/modules

        # Google Compute Engine doesn't allow users to use modprobe, so it's ok if
        # the modprobe command fails.
        modprobe ip_conntrack || true

        echo "net.netfilter.nf_conntrack_max = 262144" >> /etc/sysctl.conf
        echo "net.core.somaxconn = 20240" >> /etc/sysctl.conf
        echo "net.ipv4.tcp_tw_recycle = 0" >> /etc/sysctl.conf
        echo "net.ipv4.tcp_tw_reuse = 0" >> /etc/sysctl.conf
        echo "net.ipv4.tcp_orphan_retries = 1" >> /etc/sysctl.conf
        echo "net.ipv4.tcp_fin_timeout = 25" >> /etc/sysctl.conf
        echo "net.ipv4.tcp_max_orphans = 8192" >> /etc/sysctl.conf
        echo "net.ipv4.ip_local_port_range = 32768    61000" >> /etc/sysctl.conf

        /sbin/sysctl -p /etc/sysctl.conf
    fi
}

sethosts()
{
    if [ "${IN_DOCKER}" != "yes" ]; then
        cp -v /etc/hosts /etc/hosts.orig
        HOSTNAME=`hostname`
        echo "Generating /etc/hosts"
        cat <<EOF | tee /etc/hosts
127.0.0.1       localhost localhost.localdomain
127.0.1.1 $HOSTNAME
::1     ip6-localhost ip6-loopback
fe00::0 ip6-localnet
ff00::0 ip6-mcastprefix
ff02::1 ip6-allnodes
ff02::2 ip6-allrouters
ff02::3 ip6-allhosts
EOF
    fi
}

installPIL()
{
    if [ "$DIST" = "precise" ]; then
        pip uninstall -y PIL
        # The behavior of the rotate function changed in pillow 3.0.0.
        # The system package in trusty is version 2.3.0.
        pipwrapper "pillow==2.3.0"
    fi
}

installlxml()
{
    if [ "$DIST" = "precise" ]; then
        pipwrapper lxml
    fi
}

installxmpppy()
{
    if [ "$DIST" = "precise" ]; then
        pipwrapper xmpppy
    fi
}

setulimits()
{
    cat <<EOF | tee /etc/security/limits.conf
root            hard    nofile           200000
root            soft    nofile           200000
*               hard    nofile           200000
*               soft    nofile           200000
*               -       nproc            32768
EOF
}

installappscaleprofile()
{
    DESTFILE=${DESTDIR}/etc/profile.d/appscale.sh
    mkdir -pv $(dirname $DESTFILE)
    echo "Generating $DESTFILE"
    cat <<EOF | tee $DESTFILE
export APPSCALE_HOME=${APPSCALE_HOME_RUNTIME}
export EC2_PRIVATE_KEY=${CONFIG_DIR}/certs/mykey.pem
export EC2_CERT=${CONFIG_DIR}/certs/mycert.pem
export LC_ALL='en_US.UTF-8'
EOF
# This enables to load AppServer and AppDB modules. It must be before the python-support.
    DESTFILE=${DESTDIR}/usr/lib/python2.7/dist-packages/appscale_appserver.pth
    mkdir -pv $(dirname $DESTFILE)
    echo "Generating $DESTFILE"
    cat <<EOF | tee $DESTFILE
${APPSCALE_HOME_RUNTIME}/AppDB
${APPSCALE_HOME_RUNTIME}/AppServer
EOF
# Enable to load site-packages of Python.
    DESTFILE=${DESTDIR}/usr/local/lib/python2.7/dist-packages/site_packages.pth
    mkdir -pv $(dirname $DESTFILE)
    echo "Generating $DESTFILE"
    cat <<EOF | tee $DESTFILE
/usr/lib/python2.7/site-packages
EOF

    # This create link to appscale settings.
    rm -rfv ${DESTDIR}${CONFIG_DIR}
    mkdir -pv ~/.appscale
    mkdir -pv ${APPSCALE_HOME_RUNTIME}/.appscale
    ln -sfv ${APPSCALE_HOME_RUNTIME}/.appscale ${DESTDIR}${CONFIG_DIR}

    cat <<EOF | tee ${CONFIG_DIR}/home || exit
${APPSCALE_HOME_RUNTIME}
EOF
    # Create the global AppScale environment file.
    DESTFILE=${DESTDIR}${CONFIG_DIR}/environment.yaml
    mkdir -pv $(dirname $DESTFILE)
    echo "Generating $DESTFILE"
    cat <<EOF | tee $DESTFILE
APPSCALE_HOME: ${APPSCALE_HOME_RUNTIME}
EC2_HOME: /usr/local/ec2-api-tools
JAVA_HOME: ${JAVA_HOME_DIRECTORY}
EOF
    mkdir -pv /var/log/appscale
    # Allow rsyslog to write to appscale log directory.
    chgrp adm /var/log/appscale
    chmod g+rwx /var/log/appscale

    mkdir -pv /var/appscale/

    # This puts in place the logrotate rules.
    if [ -d /etc/logrotate.d/ ]; then
        cp ${APPSCALE_HOME}/lib/templates/appscale-logrotate.conf /etc/logrotate.d/appscale
    fi

    # Logrotate AppScale logs hourly.
    LOGROTATE_HOURLY=/etc/cron.hourly/logrotate-hourly
    cat <<EOF | tee $LOGROTATE_HOURLY
#!/bin/sh
/usr/sbin/logrotate /etc/logrotate.d/appscale*
EOF
    chmod +x $LOGROTATE_HOURLY
}

installjavajdk()
{
    # This makes jdk-7 the default JVM.
    update-alternatives --set java ${JAVA_HOME_DIRECTORY}/jre/bin/java
}

installappserverjava()
{
    JAVA_SDK_DIR="${APPSCALE_HOME}/AppServer_Java"

    JAVA_SDK_PACKAGE="appengine-java-sdk-1.8.4.zip"
    JAVA_SDK_PACKAGE_MD5="f5750b0c836870a3089096fd537a1272"
    cachepackage ${JAVA_SDK_PACKAGE} ${JAVA_SDK_PACKAGE_MD5}

    echo "Extracting Java SDK"
    unzip -q "${PACKAGE_CACHE}/${JAVA_SDK_PACKAGE}" -d ${JAVA_SDK_DIR}

    # Compile source file.
    (cd ${JAVA_SDK_DIR} && ant install && ant clean-build)

    if [ -n "$DESTDIR" ]; then
        # Delete unnecessary files.
        rm -rf ${JAVA_SDK_DIR}/src ${JAVA_SDK_DIR}/lib
    fi
}

installtornado()
{
    pipwrapper tornado==4.2.0
}

installflexmock()
{
    if [ "$DIST" = "precise" ]; then
        pipwrapper flexmock
    fi
}

postinstallhaproxy()
{
    cp -v ${APPSCALE_HOME}/AppDashboard/setup/haproxy.cfg /etc/haproxy/
    sed -i 's/^ENABLED=0/ENABLED=1/g' /etc/default/haproxy

    # AppScale starts/stop the service.
    service haproxy stop || true
    disableservice haproxy
}

installgems()
{
    GEMOPT="--no-rdoc --no-ri"
    # Rake 10.0 depecates rake/rdoctask - upgrade later.
    gem install rake ${GEMOPT}
    sleep 1
    if [ "${UNAME_MACHINE}" = "x86_64" ]; then
        gem install zookeeper
    else
        # The current zookeeper gem has x86-specific assembly code.
        CUSTOM_ZK_GEM="zookeeper-1.4.11.gem"
        cachepackage ${CUSTOM_ZK_GEM} 2117f0814722715a3c765211842337eb
        gem install --local ${PACKAGE_CACHE}/${CUSTOM_ZK_GEM}
    fi
    sleep 1
    gem install json ${GEMOPT} -v 1.8.3
    sleep 1
    gem install soap4r-ruby1.9 ${GEMOPT}
    gem install httparty ${GEMOPT} -v 0.13.7
    gem install httpclient ${GEMOPT}
    # This is for the unit testing framework.
    gem install simplecov ${GEMOPT}
}

installphp54()
{
    # In Precise we have a too old version of php. We need at least 5.4.
    if [ "$DIST" = "precise" ]; then
        LC_ALL=C.UTF-8 add-apt-repository ppa:ondrej/php
        apt-get update
        # php5-cgi is needed to ensure apache2 won't be installed.
        apt-get install --force-yes -y php5-cgi php5.5
    fi
}

postinstallnginx()
{
    rm -fv /etc/nginx/sites-enabled/default
    chmod +x /root
}

installsolr()
{
    SOLR_VER=4.10.2
    SOLR_DIR="${APPSCALE_HOME}/SearchService/solr"
    mkdir -p ${SOLR_DIR}
    rm -rf "${SOLR_DIR}/solr"

    SOLR_PACKAGE="solr-${SOLR_VER}.tgz"
    SOLR_PACKAGE_MD5="a24f73f70e3fcf6aa8fda67444981f78"
    cachepackage ${SOLR_PACKAGE} ${SOLR_PACKAGE_MD5}
    tar xzf "${PACKAGE_CACHE}/${SOLR_PACKAGE}" -C ${SOLR_DIR}
    mv -v ${SOLR_DIR}/solr-${SOLR_VER} ${SOLR_DIR}/solr
}

installcassandra()
{
    CASSANDRA_VER=3.7

    CASSANDRA_PACKAGE="apache-cassandra-${CASSANDRA_VER}-bin.tar.gz"
    CASSANDRA_PACKAGE_MD5="39968c48cbb2a333e525f852db59fb48"
    cachepackage ${CASSANDRA_PACKAGE} ${CASSANDRA_PACKAGE_MD5}

    # Remove old Cassandra environment directory.
    rm -rf ${APPSCALE_HOME}/AppDB/cassandra

    CASSANDRA_DIR="/opt/cassandra"
    mkdir -p ${CASSANDRA_DIR}
    rm -rf ${CASSANDRA_DIR}/cassandra
    tar xzf "${PACKAGE_CACHE}/${CASSANDRA_PACKAGE}" -C ${CASSANDRA_DIR}
    mv -v ${CASSANDRA_DIR}/apache-cassandra-${CASSANDRA_VER} \
        ${CASSANDRA_DIR}/cassandra

    if ! id -u cassandra &> /dev/null ; then
        useradd cassandra
    fi
    chown -R cassandra ${CASSANDRA_DIR}
}

postinstallcassandra()
{
    mkdir -p ${CONFIG_DIR}/${APPSCALE_VERSION}
    touch ${CONFIG_DIR}/${APPSCALE_VERSION}/cassandra
}


installservice()
{
    # This must be absolete path of runtime.
    mkdir -pv ${DESTDIR}/etc/init.d/
    cp ${APPSCALE_HOME_RUNTIME}/AppController/scripts/appcontroller ${DESTDIR}/etc/init.d/appscale-controller
    chmod -v a+x ${DESTDIR}/etc/init.d/appscale-controller

    # Make sure the init script runs each time, so that it can start the
    # AppController on system reboots.
    update-rc.d -f appscale-controller defaults
}

postinstallservice()
{
    # Stop services shouldn't run at boot, then disable them.
    service memcached stop || true
    disableservice memcached

    ejabberdctl stop || true
    disableservice ejabberd
}

installpythonmemcache()
{
    if [ "$DIST" = "precise" ]; then
        pipwrapper "python-memcached==1.53"
    fi
}

installzookeeper()
{
    if [ "$DIST" = "precise" ]; then
        ZK_REPO_PKG=cdh4-repository_1.0_all.deb
        curl ${CURL_OPTS} -o /tmp/${ZK_REPO_PKG} http://archive.cloudera.com/cdh4/one-click-install/precise/amd64/${ZK_REPO_PKG}
        dpkg -i /tmp/${ZK_REPO_PKG}
        apt-get update
        apt-get install -y zookeeper-server
    else
        apt-get install -y zookeeper zookeeperd zookeeper-bin
    fi

    # Trusty's kazoo version is too old, so use the version in Xenial.
    case "$DIST" in
        precise|trusty|wheezy) pipwrapper "kazoo==2.2.1" ;;
        *) apt-get install python-kazoo ;;
    esac
}

installpycrypto()
{
    pipwrapper pycrypto
}

postinstallzookeeper()
{
    if [ "$DIST" = "precise" ]; then
        service zookeeper-server stop || true
        disableservice zookeeper-server
    else
        service zookeeper stop || true
        disableservice zookeeper
    fi
    if [ ! -d /etc/zookeeper/conf ]; then
        echo "Cannot find zookeeper configuration!"
        exit 1
    fi

    # Make sure we do logrotate the zookeeper logs.
    if grep -v "^#" /etc/zookeeper/conf/log4j.properties|grep -i MaxBackupIndex > /dev/null ; then
        # Let's make sure we don't keep more than 3 backups.
        sed -i 's/\(.*[mM]ax[bB]ackup[iI]ndex\)=.*/\1=3/' /etc/zookeeper/conf/log4j.properties
    else
        # Let's add a rotation directive.
        echo "log4j.appender.ROLLINGFILE.MaxBackupIndex=3" >> /etc/zookeeper/conf/log4j.properties
    fi
}

postinstallrabbitmq()
{
    # After install it starts up, shut it down.
    rabbitmqctl stop || true
    disableservice rabbitmq-server
}

installVersion()
{
    # Install the VERSION file. We should sign it to ensure the version is
    # correct.
    if [ -e ${CONFIG_DIR}/VERSION ]; then
        mv ${CONFIG_DIR}/VERSION ${CONFIG_DIR}/VERSION-$(date --rfc-3339=date)
    fi
    cp ${APPSCALE_HOME}/VERSION ${CONFIG_DIR}
}

installrequests()
{
    if [ "$DIST" = "precise" ]; then
        pipwrapper requests
    fi
}

# pyOpenSSL is required for client SNI support on Python < 2.7.9.
installpyopenssl()
{
    if [ "$DIST" = "precise" ]; then
        # A pyOpenSSL dependency (cryptography) requires distribute. After that
        # is upgraded, setuptools and pkg_resources need to be reinstalled.
        pipwrapper distribute
        apt-get install --reinstall python-setuptools
        apt-get install --reinstall python-pkg-resources
        pipwrapper pyopenssl
    fi
}

postinstallrsyslog()
{
    # We need to enable remote logging capability. We have found 2
    # different version to configure UDP and TCP: we try both.
    sed -i 's/#$ModLoad imudp/$ModLoad imudp/' /etc/rsyslog.conf
    sed -i 's/#$UDPServerRun 514/$UDPServerRun 514/' /etc/rsyslog.conf
    sed -i 's/#$ModLoad imtcp/$ModLoad imtcp/' /etc/rsyslog.conf
    sed -i 's/#$InputTCPServerRun 514/$InputTCPServerRun 514/' /etc/rsyslog.conf
    # This seems the newer version.
    sed -i 's/#module(load="imudp")/module(load="imudp")/' /etc/rsyslog.conf
    sed -i 's/#input(type="imudp" port="514")/input(type="imudp" port="514")/' /etc/rsyslog.conf
    sed -i 's/#module(load="imtcp")/module(load="imtcp")/' /etc/rsyslog.conf
    sed -i 's/#input(type="imtcp" port="514")/input(type="imtcp" port="514")/' /etc/rsyslog.conf

    # Restart the service
    service rsyslog restart || true
}

postinstallmonit()
{
    # We need to have http connection enabled to talk to monit.
    if ! grep -v '^#' /etc/monit/monitrc |grep httpd > /dev/null; then
        cat <<EOF | tee -a /etc/monit/monitrc

# Added by AppScale: this is needed to have a working monit command
set httpd port 2812 and
   use address localhost  # only accept connection from localhost
   allow localhost
EOF
    fi

    # Check services every 5 seconds
    sed -i 's/set daemon.*/set daemon 5/' /etc/monit/monitrc

    # Monit cannot start at boot time: in case of accidental reboot, it
    # would start processes out of order. The controller will restart
    # monit as soon as it starts.
    service monit stop
    disableservice monit
}

installpsutil()
{
    case ${DIST} in
        precise|wheezy) pipwrapper psutil ;;
    esac
}

installapiclient()
{
    # The InfrastructureManager requires the Google API client.
    pipwrapper google-api-python-client==1.5.4
}

<<<<<<< HEAD
installgosdk()
=======
installpycapnp()
{
    pipwrapper pycapnp
}

preplogserver()
{
    LOGSERVER_DIR="/opt/appscale/logserver"
    mkdir -p ${LOGSERVER_DIR}
    FILE_SRC="$APPSCALE_HOME_RUNTIME/LogService/logging.capnp"
    FILE_DEST="$APPSCALE_HOME_RUNTIME/AppServer/google/appengine/api/logservice/logging.capnp"
    cp ${FILE_SRC} ${FILE_DEST}
}
buildgo()
>>>>>>> ca09b045
{
    if [ ${UNAME_MACHINE} = "x86_64" ]; then
        GO_SDK_PACKAGE="go_appengine_sdk_linux_amd64-1.9.48.zip"
        GO_SDK_PACKAGE_MD5="b5c1a3eab1ba69993c3a35661ec3043d"
    else
        GO_SDK_PACKAGE="go_appengine_sdk_linux_386-1.9.48.zip"
        GO_SDK_PACKAGE_MD5="b6aad6a3cb2506dfe1067e06fb93f9fb"
    fi

    EXTRAS_DIR="/opt"
    cachepackage ${GO_SDK_PACKAGE} ${GO_SDK_PACKAGE_MD5}

    echo "Extracting Go SDK"
    # Remove existing SDK directory in case it's old.
    rm -rf ${EXTRAS_DIR}/go_appengine
    unzip -q ${PACKAGE_CACHE}/${GO_SDK_PACKAGE} -d ${EXTRAS_DIR}
}

installtaskqueue()
{
    pip install --upgrade --no-deps ${APPSCALE_HOME}/AppTaskQueue[celery_gui]
    # Fill in new dependencies.
    # See pip.pypa.io/en/stable/user_guide/#only-if-needed-recursive-upgrade.
    pip install ${APPSCALE_HOME}/AppTaskQueue[celery_gui]
}

installdatastore()
{
    pip install --upgrade --no-deps ${APPSCALE_HOME}/AppDB
    pip install ${APPSCALE_HOME}/AppDB
}

prepdashboard()
{
    rm -rf ${APPSCALE_HOME}/AppDashboard/vendor
    pip install -t ${APPSCALE_HOME}/AppDashboard/vendor wstools==0.4.3
    pip install -t ${APPSCALE_HOME}/AppDashboard/vendor SOAPpy
    pip install -t ${APPSCALE_HOME}/AppDashboard/vendor python-crontab
}

upgradepip()
{
    # Versions older than Pip 7 did not correctly parse install commands for
    # local packages with optional dependencies.
    case "$DIST" in
        precise|wheezy|trusty)
            pipwrapper pip
            # Account for the change in the path to the pip binary.
            hash -r
            ;;
    esac
}

fetchclientjars()
{
    # This function fetches modified client jars for the MapReduce, Pipeline,
    # and GCS APIs. You can compile them using Maven from the following repos:
    # github.com/AppScale/appengine-mapreduce
    # github.com/AppScale/appengine-pipelines
    # github.com/AppScale/appengine-gcs-client
    mkdir -p ${APPSCALE_EXT}

    MAPREDUCE_JAR="appscale-mapreduce-0.8.5.jar"
    cachepackage ${MAPREDUCE_JAR} "93f5101fa6ec761b33f4bf2ac8449447"

    PIPELINE_JAR="appscale-pipeline-0.2.13.jar"
    cachepackage ${PIPELINE_JAR} "a6e4555c604a05897a48260429ce50c6"

    GCS_JAR="appscale-gcs-client-0.6.jar"
    cachepackage ${GCS_JAR} "a03671de058acc7ea41144976868765c"

    cp "${PACKAGE_CACHE}/${MAPREDUCE_JAR}" ${APPSCALE_EXT}
    cp "${PACKAGE_CACHE}/${PIPELINE_JAR}" ${APPSCALE_EXT}
    cp "${PACKAGE_CACHE}/${GCS_JAR}" ${APPSCALE_EXT}
}<|MERGE_RESOLUTION|>--- conflicted
+++ resolved
@@ -528,24 +528,7 @@
     pipwrapper google-api-python-client==1.5.4
 }
 
-<<<<<<< HEAD
 installgosdk()
-=======
-installpycapnp()
-{
-    pipwrapper pycapnp
-}
-
-preplogserver()
-{
-    LOGSERVER_DIR="/opt/appscale/logserver"
-    mkdir -p ${LOGSERVER_DIR}
-    FILE_SRC="$APPSCALE_HOME_RUNTIME/LogService/logging.capnp"
-    FILE_DEST="$APPSCALE_HOME_RUNTIME/AppServer/google/appengine/api/logservice/logging.capnp"
-    cp ${FILE_SRC} ${FILE_DEST}
-}
-buildgo()
->>>>>>> ca09b045
 {
     if [ ${UNAME_MACHINE} = "x86_64" ]; then
         GO_SDK_PACKAGE="go_appengine_sdk_linux_amd64-1.9.48.zip"
@@ -562,6 +545,20 @@
     # Remove existing SDK directory in case it's old.
     rm -rf ${EXTRAS_DIR}/go_appengine
     unzip -q ${PACKAGE_CACHE}/${GO_SDK_PACKAGE} -d ${EXTRAS_DIR}
+}
+
+installpycapnp()
+{
+    pipwrapper pycapnp
+}
+
+preplogserver()
+{
+    LOGSERVER_DIR="/opt/appscale/logserver"
+    mkdir -p ${LOGSERVER_DIR}
+    FILE_SRC="$APPSCALE_HOME_RUNTIME/LogService/logging.capnp"
+    FILE_DEST="$APPSCALE_HOME_RUNTIME/AppServer/google/appengine/api/logservice/logging.capnp"
+    cp ${FILE_SRC} ${FILE_DEST}
 }
 
 installtaskqueue()
