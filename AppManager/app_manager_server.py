""" This service starts and stops application servers of a given application.
"""
# Programmer: Navraj Chohan <nlake44@gmail.com>

import glob
import json
import logging
import os
import random
import SOAPpy
import socket
import subprocess
import sys
import time
import urllib

from M2Crypto import SSL


sys.path.append(os.path.join(os.path.dirname(__file__), "../lib/"))
import appscale_info
import constants
import file_io
import god_app_configuration
import god_interface 
import misc 

# Most attempts to see if an application server comes up before failing
MAX_FETCH_ATTEMPTS = 7

# The initial amount of time to wait when trying to check if an application
# is up or not. In seconds.
INITIAL_BACKOFF_TIME = 1

# The PID number to return when a process did not start correctly
BAD_PID = -1

# Required configuration fields for starting an application
REQUIRED_CONFIG_FIELDS = ['app_name', 
                          'app_port', 
                          'language', 
                          'load_balancer_ip', 
                          'load_balancer_port', 
                          'xmpp_ip',
                          'dblocations',
                          'env_vars']

# The web path to fetch to see if the application is up
FETCH_PATH = '/_ah/health_check'

# Apps which can access any application's data.
TRUSTED_APPS = ["appscaledashboard"]

# The flag to tell the application server that this application can access
# all application data.
TRUSTED_FLAG = "--trusted"

# The location on the filesystem where the PHP executable is installed.
PHP_CGI_LOCATION = "/usr/local/php-5.4.15/installdir/bin/php-cgi"

def convert_config_from_json(config):
  """ Takes the configuration in JSON format and converts it to a dictionary.
      Validates the dictionary configuration before returning.
  
  Args:
    config: The configuration to convert
  Returns:
    None if it failed to convert the config and a dictionary if it succeeded
  """
  logging.info("Configuration for app:" + str(config))
  try:
    config = json.loads(config)
  except ValueError, e:
    logging.error("%s Exception--Unable to parse configuration: %s"%\
                   (e.__class__, str(e)))
    return None
  except TypeError, e:
    logging.error("%s Exception--Unable to parse configuration: %s"%\
                   (e.__class__, str(e)))
    return None

  if is_config_valid(config): 
    return config
  else:
    return None
  
def start_app(config):
  """ Starts a Google App Engine application on this machine. It 
      will start it up and then proceed to fetch the main page.
  
  Args:
    config: a dictionary that contains 
       app_name: Name of the application to start
       app_port: Port to start on 
       language: What language the app is written in
       load_balancer_ip: Public ip of load balancer
       load_balancer_port: Port of load balancer
       xmpp_ip: IP of XMPP service 
       dblocations: List of database locations 
       env_vars: A dict of environment variables that should be passed to the
        app.
  Returns:
    PID of process on success, -1 otherwise
  """
  config = convert_config_from_json(config)
  if config == None:
    logging.error("Invalid configuration for application")
    return BAD_PID 
  
  if not misc.is_app_name_valid(config['app_name']):
    logging.error("Invalid app name for application: " +\
                  config['app_name'])
    return BAD_PID
  logging.info("Starting %s application %s"%(config['language'], 
                                             config['app_name']))

  start_cmd = ""
  stop_cmd = ""
  env_vars = config['env_vars']
  watch = "app___" + config['app_name']
 
  if config['language'] == constants.PYTHON:
    start_cmd = create_python_start_cmd(config['app_name'],
                            config['load_balancer_ip'],
                            config['app_port'],
                            config['load_balancer_ip'],
                            config['load_balancer_port'],
                            config['xmpp_ip'],
                            config['dblocations'],
                            config['language'])
    logging.info(start_cmd)
    stop_cmd = create_python_stop_cmd(config['app_port'], config['language'])
    env_vars.update(create_python_app_env(config['load_balancer_ip'],
                            config['load_balancer_port'],
                            config['app_name']))
  elif config['language'] == constants.PYTHON27 or \
       config['language'] == constants.GO or \
       config['language'] == constants.PHP:
    start_cmd = create_python27_start_cmd(config['app_name'],
                            config['load_balancer_ip'],
                            config['app_port'],
                            config['load_balancer_ip'],
                            config['load_balancer_port'],
                            config['xmpp_ip'],
                            config['dblocations'],
                            config['language'])
    logging.info(start_cmd)
    stop_cmd = create_python27_stop_cmd(config['app_port'], config['language'])
    env_vars.update(create_python_app_env(config['load_balancer_ip'],
                            config['load_balancer_port'], 
                            config['app_name']))
  elif config['language'] == constants.JAVA:
    copy_successful = copy_modified_jars(config['app_name'])
    if not copy_successful:
      return BAD_PID
    start_cmd = create_java_start_cmd(config['app_name'],
                            config['app_port'],
                            config['load_balancer_ip'],
                            config['load_balancer_port'],
                            config['dblocations'])
    stop_cmd = create_java_stop_cmd(config['app_port'])
    env_vars.update(create_java_app_env())
  else:
    logging.error("Unknown application language %s for appname %s"\
                  %(config['language'], config['app_name'])) 
    return BAD_PID

  logging.info("Start command: " + str(start_cmd))
  logging.info("Stop command: " + str(stop_cmd))
  logging.info("Environment variables: " +str(env_vars))

  config_file_loc = god_app_configuration.create_config_file(str(watch),
                                                     str(start_cmd), 
                                                     str(stop_cmd), 
                                                     [config['app_port']],
                                                     env_vars)

  if not god_interface.start(config_file_loc, watch):
    logging.error("Unable to start application server with god")
    return BAD_PID

  if not wait_on_app(int(config['app_port'])):
    logging.error("Application server did not come up in time, " + \
                   "removing god watch")
    god_interface.stop(watch)
    return BAD_PID

  pid = get_pid_from_port(config['app_port'])
  pid_file = constants.APP_PID_DIR + config['app_name'] + '-' +\
             str(config['app_port'])
  file_io.write(pid_file, str(pid))
      
  return pid

def stop_app_instance(app_name, port):
  """ Stops a Google App Engine application process instance on current 
      machine.

  Args:
    app_name: Name of application to stop
    port: The port the application is running on
  Returns:
    True on success, False otherwise
  """
  if not misc.is_app_name_valid(app_name): 
    logging.error("Unable to kill app process %s on port %d because of " +\
                  "invalid name for application"%(app_name, int(port)))
    return False

  logging.info("Stopping application %s"%app_name)
  watch = "app___" + app_name + "-" + str(port)
  god_result = god_interface.stop(watch)

  # hack: God fails to shutdown processes so we do it via a system command
  # TODO: fix it or find an alternative to god
  pid_file = constants.APP_PID_DIR + app_name + '-' + str(port)
  pid = file_io.read(pid_file)

  if str(port).isdigit(): 
    if subprocess.call(['kill', '-9', pid]) != 0:
      logging.error("Unable to kill app process %s on port %d with pid %s"%\
                    (app_name, int(port), str(pid)))

  file_io.delete(pid_file)

  return god_result

def kill_app_instances_for_app(app_name):
  """ Kills all instances of a Google App Engine application on this machine.

  Args:
    app_name: The application ID corresponding to the app to kill.

  Returns:
    A list of the process IDs whose instances were terminated.
  """
  pid_files = glob.glob(constants.APP_PID_DIR + app_name + '-*.pid')
  pids_killed = []
  for pid_file in pid_files:
    pid = file_io.read(pid_file)
    if subprocess.call(['kill', '-9', pid]) == 0:
      pids_killed.append(pid)
    else:
      logging.error("Unable to kill app process %s with pid %s" % \
                    (app_name, str(pid)))
  logging.info("Killed the following processes for app {0}: {1}".format(
    app_name, ','.join(pids_killed)))
  return pids_killed

def stop_app(app_name):
  """ Stops all process instances of a Google App Engine application on this 
      machine.

  Args:
    app_name: Name of application to stop
  Returns:
    True on success, False otherwise
  """
  if not misc.is_app_name_valid(app_name): 
    logging.error("Unable to kill app process %s on because of " +\
                  "invalid name for application"%(app_name))
    return False

  logging.info("Stopping application %s"%app_name)
  watch = "app___" + app_name 
  god_result = god_interface.stop(watch)
 
  if not god_result:
    logging.error("Unable to shut down god interface for watch %s"%watch)
    return False

  # Hack: God fails to shutdown processes so we do it via a system command.
  # TODO: Fix it or find an alternative to god.
  cmd = "ps -ef | grep \"dev_appserver\|AppServer_Java\" | grep " + \
        app_name + " | grep -v grep | grep cookie_secret | awk '{print $2}' " +\
        "| xargs kill -9"

  ret = os.system(cmd)
  if ret != 0:
    logging.error("Unable to shut down processes for app %s with exit value %d"\
                 %(app_name, ret))
    return False
  
  cmd = "rm -f " + constants.APP_PID_DIR + app_name + "-*"
  ret = os.system(cmd)
  if ret != 0:
    logging.error("Unable to remove PID files for app %s with exit value %d"\
                  %(app_name, ret))
    return False

  return True

############################################
# Private Functions (but public for testing)
############################################
def get_pid_from_port(port):
  """ Gets the PID of the process bound to the given port.
   
  Args:
    port: The port in which you want the process binding it
  Returns:
    The PID on success, and -1 on failure
  """ 
  if not str(port).isdigit(): return BAD_PID

  s = os.popen("lsof -i:" + str(port) + " | grep -v COMMAND | awk {'print $2'} | head -1")
  pid = s.read().rstrip()
  if pid:
    return int(pid)
  else:
    return BAD_PID  

def wait_on_app(port):
  """ Waits for the application hosted on this machine, on the given port, 
      to respond to HTTP requests.
  
  Args:
    port: Port where app is hosted on the local machine
  Returns:
    True on success, False otherwise
  """
  backoff = INITIAL_BACKOFF_TIME
  retries = MAX_FETCH_ATTEMPTS
  private_ip = appscale_info.get_private_ip()

  url = "http://" + private_ip + ":" + str(port) + FETCH_PATH
  while retries > 0:
    try:
      urllib.urlopen(url)
      return True
    except IOError:
      retries -= 1

    logging.warning("Application was not up at %s, retrying in %d seconds"%\
                   (url, backoff))
    time.sleep(backoff)
    backoff *= 2

  logging.error("Application did not come up on %s after %d attemps"%\
                (url, MAX_FETCH_ATTEMPTS))
  return False
     
def choose_db_location(db_locations):
  """ Given a string containing multiple datastore locations
      select one randomly to spread load.

  Args:
    db_locations: A list of datastore locations
  Returns:
    An IP address that can be used for datastore access
  Raise:
    ValueError: if there are no locations given in the args.
  """
  if len(db_locations) == 0: 
    raise ValueError("DB locations " + \
                     "were not correctly set: " + str(db_locations))

  index = random.randint(0, len(db_locations) - 1)
  return db_locations[index]

def create_python_app_env(public_ip, port, app_name):
  """ Returns the environment variables the python application server uses.
  
  Args:
    public_ip: The public IP of the load balancer
    port: The port the application is using
    app_name: The name of the application to be run
  Returns:
    A dictionary containing the environment variables
  """
  env_vars = {}
  env_vars['MY_IP_ADDRESS'] = public_ip
  env_vars['MY_PORT'] = str(port)
  env_vars['APPNAME'] = app_name
  env_vars['GOMAXPROCS'] = appscale_info.get_num_cpus()
  env_vars['APPSCALE_HOME'] = constants.APPSCALE_HOME
  return env_vars

def create_java_app_env():
  """ Returns the environment variables java application servers uses.
  
  Returns:
    A dictionary containing the environment variables  
  """
  env_vars = {}
  env_vars['APPSCALE_HOME'] = constants.APPSCALE_HOME
  return env_vars

def create_python_start_cmd(app_name,
                            login_ip, 
                            port, 
                            load_balancer_host, 
                            load_balancer_port,
                            xmpp_ip,
                            db_locations,
                            py_version):
  """ Creates the start command to run the python application server.

  Args:
    app_name: The name of the application to run
    login_ip: The public IP
    port: The local port the application server will bind to
    load_balancer_host: The host of the load balancer
    load_balancer_port: The port of the load balancer
    xmpp_ip: The IP of the XMPP service
    py_version: The version of python to use
  Returns:
    A string of the start command.
  """
  db_location = choose_db_location(db_locations)
  python = choose_python_executable(py_version)
  cmd = [python,
         constants.APPSCALE_HOME + "/AppServer/old_dev_appserver.py",
         "-p " + str(port),
         "--cookie_secret " + appscale_info.get_secret(),
         "--login_server " + login_ip,
         "--admin_console_server ''",
         "--enable_console",
         "--nginx_host " + str(load_balancer_host),
         "--require_indexes",
         "--enable_sendmail",
         "--xmpp_path " + xmpp_ip,
         "--uaserver_path " + db_location + ":"\
               + str(constants.UA_SERVER_PORT),
         "--datastore_path " + db_location + ":"\
               + str(constants.DB_SERVER_PORT),
         "--history_path /var/apps/" + app_name\
               + "/data/app.datastore.history",
         "/var/apps/" + app_name + "/app",
         "-a " + appscale_info.get_private_ip()]
 
  if app_name in TRUSTED_APPS:
    cmd.extend([TRUSTED_FLAG])
 
  return ' '.join(cmd)

def create_python27_start_cmd(app_name,
                              login_ip, 
                              port, 
                              load_balancer_host, 
                              load_balancer_port,
                              xmpp_ip,
                              db_locations,
                              py_version):
  """ Creates the start command to run the python application server.
  
  Args:
    app_name: The name of the application to run
    login_ip: The public IP
    port: The local port the application server will bind to
    load_balancer_host: The host of the load balancer
    load_balancer_port: The port of the load balancer
    xmpp_ip: The IP of the XMPP service
    py_version: The version of python to use
  Returns:
    A string of the start command.
  """
  db_location = choose_db_location(db_locations)
  python = choose_python_executable(py_version)
  cmd = [python,
         constants.APPSCALE_HOME + "/AppServer/dev_appserver.py",
         "--port " + str(port),
         "--admin_port " + str(port + 10000),
         "--cookie_secret " + appscale_info.get_secret(),
         "--login_server " + login_ip,
         "--skip_sdk_update_check",
         "--nginx_host " + str(load_balancer_host),
         "--require_indexes",
         "--enable_sendmail",
         "--xmpp_path " + xmpp_ip,
         "--php_executable_path=" + str(PHP_CGI_LOCATION),
         "--uaserver_path " + db_location + ":"\
               + str(constants.UA_SERVER_PORT),
         "--datastore_path " + db_location + ":"\
               + str(constants.DB_SERVER_PORT),
         "/var/apps/" + app_name + "/app",
         "--host " + appscale_info.get_private_ip()]
 
  if app_name in TRUSTED_APPS:
    cmd.extend([TRUSTED_FLAG])
 
  return ' '.join(cmd)

def copy_modified_jars(app_name):
  """
  Copies the changes made to the Java SDK
  for AppScale into the apps lib folder.

  Args: 
    app_name: The name of the application to run

  Returns:
    False if there were any errors, True if success
  """
  appscale_home = constants.APPSCALE_HOME

  cp_result = subprocess.call("cp " +  appscale_home + "/AppServer_Java/" +\
                              "appengine-java-sdk-repacked/lib/user/*.jar " +\
                              "/var/apps/" + app_name + "/app/war/WEB-INF/" +\
                              "lib/", shell=True)
  if cp_result != 0:
    logging.error("Failed to copy appengine-java-sdk-repacked/lib/user jars " +\
                  "to lib directory of " + app_name)
    return False
  
  cp_result = subprocess.call("cp " + appscale_home + "/AppServer_Java/" +\
                              "appengine-java-sdk-repacked/lib/impl/" +\
                              "appscale-*.jar /var/apps/" + app_name + "/" +\
                              "app/war/WEB-INF/lib/", shell=True)

  if cp_result != 0:
    logging.error("Failed to copy email jars to lib directory of " + app_name)
    return False

  return True

def create_java_start_cmd(app_name,
                          port, 
                          load_balancer_host, 
                          load_balancer_port,
                          db_locations):
  """
  Creates the start command to run the java application server.
  
  Args:
    app_name: The name of the application to run
    port: The local port the application server will bind to
    load_balancer_host: The host of the load balancer
    load_balancer_port: The port of the load balancer
    xmpp_ip: The IP of the XMPP service
  Returns:
    A string of the start command.
  """
  db_location = choose_db_location(db_locations)

  cmd = ["cd " + constants.JAVA_APPSERVER + " &&",
             "./genKeystore.sh &&",
             "./appengine-java-sdk-repacked/bin/dev_appserver.sh",
             "--port=" + str(port),
             #this jvm flag allows javax.email to connect to the smtp server
             "--jvm_flag=-Dsocket.permit_connect=true",
             "--disable_update_check",
             "--cookie_secret=" + appscale_info.get_secret(),
             "--address=" + appscale_info.get_private_ip(),
             "--datastore_path=" + db_location,
             "--login_server=" + load_balancer_host,
             "--appscale_version=1",
             "--NGINX_ADDRESS=" + load_balancer_host,
             "--NGINX_PORT=" + str(load_balancer_port),
             "/var/apps/" + app_name +"/app/war/",
             ]

  return ' '.join(cmd)

def choose_python_executable(py_version):
  """ Selects the correct executable of python to use.

  Args:
    py_version: A string of the python version
  Returns:
    String of python executable path
  """
  if py_version in [constants.PYTHON, constants.GO]:
    return "/usr/bin/python2.5"
  elif py_version in [constants.PYTHON27, constants.PHP]:
    return "/usr/local/Python-2.7.3/python"
  else:
    raise NotImplementedError("Unknown python version %s" % \
                               py_version)

def create_python_stop_cmd(port, py_version):
  """ this creates the stop command for an application which is 
  uniquely identified by a port number. additional portions of the 
  start command are included to prevent the termination of other 
  processes. 
  
<<<<<<< HEAD
  Args:
    port: the port which the application server is running
    py_version: the python version the app is currently using
  returns:
    a string of the stop command.
=======
  Args: 
    port: The port which the application server is running.
    py_version: The python version the app is currently using
  Returns:
    A string of the stop command.
>>>>>>> f6905908
  """
  python = choose_python_executable(py_version)
  cmd = [python, 
         constants.APPSCALE_HOME + "/AppServer/old_dev_appserver.py",
         "-p " + str(port),
         "--cookie_secret " + appscale_info.get_secret()]
  cmd = ' '.join(cmd)

  stop_cmd = "ps aux | grep '" + cmd +\
             "' | grep -v grep | awk '{ print $2 }' | xargs -r kill -9"
  return stop_cmd

def create_python27_stop_cmd(port, py_version):
  """ This creates the stop command for an application which is 
  uniquely identified by a port number. Additional portions of the 
  start command are included to prevent the termination of other 
  processes. 
  
  Args: 
    port: The port which the application server is running
    py_version: The python version the app is currently using
  Returns:
    A string of the stop command.
  """
  python = choose_python_executable(py_version)
  cmd = [python, 
         constants.APPSCALE_HOME + "/AppServer/dev_appserver.py",
         "-p " + str(port),
         "--cookie_secret " + appscale_info.get_secret()]
  cmd = ' '.join(cmd)

  stop_cmd = "ps aux | grep '" + cmd +\
             "' | grep -v grep | awk '{ print $2 }' | xargs -r kill -9"
  return stop_cmd

def create_java_stop_cmd(port):
  """ This creates the stop command for an application which is 
  uniquely identified by a port number. Additional portions of the 
  start command are included to prevent the termination of other 
  processes. 
  
  Args: 
    port: The port which the application server is running
  Returns:
    A string of the stop command.
  """
  cmd = ["appengine-java-sdk-repacked/bin/dev_appserver.sh",
         "--port=" + str(port),
         "--address=" + appscale_info.get_private_ip(),
         "--cookie_secret=" + appscale_info.get_secret()]

  cmd = ' '.join(cmd)
  stop_cmd = "ps aux | grep '" + cmd + \
             "' | grep -v grep | awk '{print $2'}' xargs -d '\n' kill -9"
  return stop_cmd

def is_config_valid(config):
  """ Takes a configuration and checks to make sure all required properties 
    are present.
 
  Args:
    config: The dictionary to validate
  Returns:
    True if valid, False otherwise
  """
  for ii in REQUIRED_CONFIG_FIELDS:
    try:
      if config[ii]:
        pass
    except KeyError:
      logging.error("Unable to find " + str(ii) + " in configuration")
      return False 
  return True

def usage():
  """ Prints usage of this program """
  print "args: --help or -h for this menu"

################################
# MAIN
################################
if __name__ == "__main__":
  for ii in range(1, len(sys.argv)):
    if sys.argv[ii] in ("-h", "--help"):
      usage()
      sys.exit()
  
  internal_ip = socket.gethostbyname(socket.gethostname())
  server = SOAPpy.SOAPServer((internal_ip, constants.APP_MANAGER_PORT))
 
  server.registerFunction(start_app)
  server.registerFunction(stop_app)
  server.registerFunction(stop_app_instance)
  server.registerFunction(kill_app_instances_for_app)

  file_io.set_logging_format()
  
  while 1:
    try: 
      server.serve_forever()
    except SSL.SSLError: 
      pass<|MERGE_RESOLUTION|>--- conflicted
+++ resolved
@@ -574,19 +574,11 @@
   start command are included to prevent the termination of other 
   processes. 
   
-<<<<<<< HEAD
-  Args:
-    port: the port which the application server is running
-    py_version: the python version the app is currently using
-  returns:
-    a string of the stop command.
-=======
   Args: 
     port: The port which the application server is running.
     py_version: The python version the app is currently using
   Returns:
     A string of the stop command.
->>>>>>> f6905908
   """
   python = choose_python_executable(py_version)
   cmd = [python, 
