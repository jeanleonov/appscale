--- conflicted
+++ resolved
@@ -132,12 +132,6 @@
     self._cache_creation_time = self._gettime()
     self._the_cache = {}
 
-  def possiblyUpdateClientList(self):
-    """Updates our memcache client, if UPDATE_WINDOW seconds have elapsed since
-    the time the client was instantiated."""
-    if time.time() - self._cache_creation_time > self.UPDATE_WINDOW:
-      self.setupMemcacheClient()
-
   def _ResetStats(self):
     """Resets statistics information."""
     self._hits = 0
@@ -158,18 +152,7 @@
       The corresponding CacheEntry instance, or None if it was not found or
       has already expired.
     """
-<<<<<<< HEAD
-    self.possiblyUpdateClientList()
-    internal_key = self._Get_Internal_Key(namespace, key)
-
-    entry = self._memcache.get(internal_key)
-    if entry is None:
-      return None
-    else:
-      return entry
-=======
     return self._memcache.get(self._Get_Internal_Key(namespace, key, flags))
->>>>>>> 0532a4b5
 
   def _Dynamic_Get(self, request, response):
     """Implementation of MemcacheService::Get().
@@ -197,7 +180,6 @@
       request: A MemcacheSetRequest.
       response: A MemcacheSetResponse.
     """
-    self.possiblyUpdateClientList()
     namespace = request.name_space()
     for item in request.item_list():
       key = item.key()
@@ -226,7 +208,6 @@
       request: A MemcacheDeleteRequest.
       response: A MemcacheDeleteResponse.
     """
-    self.possiblyUpdateClientList()
     namespace = request.name_space()
     for item in request.item_list():
       key = item.key()
@@ -249,7 +230,6 @@
       request: A MemcacheIncrementRequest.
       response: A MemcacheIncrementResponse.
     """
-    self.possiblyUpdateClientList()
     namespace = request.name_space()
     key = request.key()
     delta = request.delta()
@@ -275,7 +255,6 @@
       request: A MemcacheFlushRequest.
       response: A MemcacheFlushResponse.
     """
-    self.possiblyUpdateClientList()
     self._memcache.flush_all()
 
   def _Dynamic_Stats(self, request, response):
@@ -295,7 +274,6 @@
       request: A MemcacheStatsRequest.
       response: A MemcacheStatsResponse.
     """
-    self.possiblyUpdateClientList()
     mc_stats = self._memcache.get_stats()
     hits = 0
     misses = 0
