# Programmer: Navraj Chohan <nlake44@gmail.com>

"""
 Cassandra Interface for AppScale
"""
import cassandra
import datetime
import logging
import struct
import sys
import time
import uuid

from appscale.common import appscale_info
from appscale.common.constants import SCHEMA_CHANGE_TIMEOUT
from appscale.common.unpackaged import APPSCALE_PYTHON_APPSERVER
from cassandra.cluster import Cluster
from cassandra.query import BatchStatement
from cassandra.query import ConsistencyLevel
from cassandra.query import SimpleStatement
from cassandra.query import ValueSequence
<<<<<<< HEAD
from .constants import LB_POLICY
=======
from .constants import CURRENT_VERSION
>>>>>>> 3022cfda
from .large_batch import (FailedBatch,
                          LargeBatch)
from .retry_policies import (BASIC_RETRIES,
                             NO_RETRIES)
from .. import dbconstants
from ..dbconstants import AppScaleDBConnectionError
from ..dbconstants import Operations
from ..dbconstants import TxnActions
from ..dbinterface import AppDBInterface
from ..utils import create_key
from ..utils import get_write_time
from ..utils import tx_partition

sys.path.append(APPSCALE_PYTHON_APPSERVER)
from google.appengine.api.taskqueue import taskqueue_service_pb
from google.appengine.datastore import entity_pb


# The directory Cassandra is installed to.
CASSANDRA_INSTALL_DIR = '/opt/cassandra'

# Full path for the nodetool binary.
NODE_TOOL = '{}/cassandra/bin/nodetool'.format(CASSANDRA_INSTALL_DIR)

# The keyspace used for all tables
KEYSPACE = "Keyspace1"

# Cassandra watch name.
CASSANDRA_MONIT_WATCH_NAME = "cassandra"

# The number of times to retry connecting to Cassandra.
INITIAL_CONNECT_RETRIES = 20

# The metadata key for the data layout version.
VERSION_INFO_KEY = 'version'

# The metadata key used to indicate the state of the indexes.
INDEX_STATE_KEY = 'index_state'

# The metadata key used to indicate whether or not some entities are missing
# the scatter property.
SCATTER_PROP_KEY = 'scatter_prop'

# The metadata key indicating that the database has been primed.
PRIMED_KEY = 'primed'

# The size in bytes that a batch must be to use the batches table.
LARGE_BATCH_THRESHOLD = 5 << 10


def batch_size(batch):
  """ Calculates the size of a batch.

  Args:
    batch: A list of dictionaries representing mutations.
  Returns:
    An integer specifying the size in bytes of the batch.
  """
  size = 0
  for mutation in batch:
    size += len(mutation['key'])
    if 'values' in mutation:
      for value in mutation['values'].values():
        size += len(value)
  return size


class ThriftColumn(object):
  """ Columns created by default with thrift interface. """
  KEY = 'key'
  COLUMN_NAME = 'column1'
  VALUE = 'value'


class IndexStates(object):
  """ Possible states for datastore indexes. """
  CLEAN = 'clean'
  DIRTY = 'dirty'
  SCRUB_IN_PROGRESS = 'scrub_in_progress'


class ScatterPropStates(object):
  """ Possible states for indexing the scatter property. """
  POPULATED = 'populated'
  POPULATION_IN_PROGRESS = 'population_in_progress'


class DatastoreProxy(AppDBInterface):
  """ 
    Cassandra implementation of the AppDBInterface
  """
  def __init__(self, log_level=logging.INFO, hosts=None):
    """
    Constructor.
    """
    class_name = self.__class__.__name__
    self.logger = logging.getLogger(class_name)
    self.logger.setLevel(log_level)
    self.logger.info('Starting {}'.format(class_name))

    if hosts is not None:
      self.hosts = hosts
    else:
      self.hosts = appscale_info.get_db_ips()

    remaining_retries = INITIAL_CONNECT_RETRIES
    while True:
      try:
        self.cluster = Cluster(self.hosts, default_retry_policy=BASIC_RETRIES,
                               load_balancing_policy=LB_POLICY)
        self.session = self.cluster.connect(KEYSPACE)
        break
      except cassandra.cluster.NoHostAvailable as connection_error:
        remaining_retries -= 1
        if remaining_retries < 0:
          raise connection_error
        time.sleep(3)

    self.session.default_consistency_level = ConsistencyLevel.QUORUM
    self.prepared_statements = {}

  def close(self):
    """ Close all sessions and connections to Cassandra. """
    self.cluster.shutdown()

  def batch_get_entity(self, table_name, row_keys, column_names):
    """
    Takes in batches of keys and retrieves their corresponding rows.
    
    Args:
      table_name: The table to access
      row_keys: A list of keys to access
      column_names: A list of columns to access
    Returns:
      A dictionary of rows and columns/values of those rows. The format 
      looks like such: {key:{column_name:value,...}}
    Raises:
      TypeError: If an argument passed in was not of the expected type.
      AppScaleDBConnectionError: If the batch_get could not be performed due to
        an error with Cassandra.
    """
    if not isinstance(table_name, str): raise TypeError("Expected a str")
    if not isinstance(column_names, list): raise TypeError("Expected a list")
    if not isinstance(row_keys, list): raise TypeError("Expected a list")

    row_keys_bytes = [bytearray(row_key) for row_key in row_keys]

    statement = 'SELECT * FROM "{table}" '\
                'WHERE {key} IN %s and {column} IN %s'.format(
                  table=table_name,
                  key=ThriftColumn.KEY,
                  column=ThriftColumn.COLUMN_NAME,
                )
    query = SimpleStatement(statement, retry_policy=BASIC_RETRIES)
    parameters = (ValueSequence(row_keys_bytes), ValueSequence(column_names))

    try:
      results = self.session.execute(query, parameters=parameters)

      results_dict = {row_key: {} for row_key in row_keys}
      for (key, column, value) in results:
        if key not in results_dict:
          results_dict[key] = {}
        results_dict[key][column] = value

      return results_dict
    except dbconstants.TRANSIENT_CASSANDRA_ERRORS:
      message = 'Exception during batch_get_entity'
      logging.exception(message)
      raise AppScaleDBConnectionError(message)

  def batch_put_entity(self, table_name, row_keys, column_names, cell_values,
                       ttl=None):
    """
    Allows callers to store multiple rows with a single call. A row can 
    have multiple columns and values with them. We refer to each row as 
    an entity.
   
    Args: 
      table_name: The table to mutate
      row_keys: A list of keys to store on
      column_names: A list of columns to mutate
      cell_values: A dict of key/value pairs
      ttl: The number of seconds to keep the row.
    Raises:
      TypeError: If an argument passed in was not of the expected type.
      AppScaleDBConnectionError: If the batch_put could not be performed due to
        an error with Cassandra.
    """
    if not isinstance(table_name, str):
      raise TypeError("Expected a str")
    if not isinstance(column_names, list):
      raise TypeError("Expected a list")
    if not isinstance(row_keys, list):
      raise TypeError("Expected a list")
    if not isinstance(cell_values, dict):
      raise TypeError("Expected a dict")

    insert_str = """
      INSERT INTO "{table}" ({key}, {column}, {value})
      VALUES (?, ?, ?)
    """.format(table=table_name,
               key=ThriftColumn.KEY,
               column=ThriftColumn.COLUMN_NAME,
               value=ThriftColumn.VALUE)

    if ttl is not None:
      insert_str += 'USING TTL {}'.format(ttl)

    statement = self.session.prepare(insert_str)

    futures = []
    for row_key in row_keys:
      for column in column_names:
        params = (bytearray(row_key), column,
                  bytearray(cell_values[row_key][column]))
        futures.append(self.session.execute_async(statement, params))

    try:
      for future in futures:
        future.result()
    except dbconstants.TRANSIENT_CASSANDRA_ERRORS:
      message = 'Exception during batch_put_entity'
      logging.exception(message)
      raise AppScaleDBConnectionError(message)

  def prepare_insert(self, table):
    """ Prepare an insert statement.

    Args:
      table: A string containing the table name.
    Returns:
      A PreparedStatement object.
    """
    statement = """
      INSERT INTO "{table}" ({key}, {column}, {value})
      VALUES (?, ?, ?)
      USING TIMESTAMP ?
    """.format(table=table,
               key=ThriftColumn.KEY,
               column=ThriftColumn.COLUMN_NAME,
               value=ThriftColumn.VALUE)

    if statement not in self.prepared_statements:
      self.prepared_statements[statement] = self.session.prepare(statement)

    return self.prepared_statements[statement]

  def prepare_delete(self, table):
    """ Prepare a delete statement.

    Args:
      table: A string containing the table name.
    Returns:
      A PreparedStatement object.
    """
    statement = """
      DELETE FROM "{table}"
      USING TIMESTAMP ?
      WHERE {key} = ?
    """.format(table=table, key=ThriftColumn.KEY)

    if statement not in self.prepared_statements:
      self.prepared_statements[statement] = self.session.prepare(statement)

    return self.prepared_statements[statement]

  def _normal_batch(self, mutations, txid):
    """ Use Cassandra's native batch statement to apply mutations atomically.

    Args:
      mutations: A list of dictionaries representing mutations.
      txid: An integer specifying a transaction ID.
    """
    self.logger.debug('Normal batch: {} mutations'.format(len(mutations)))
    batch = BatchStatement(consistency_level=ConsistencyLevel.QUORUM,
                           retry_policy=BASIC_RETRIES)
    prepared_statements = {'insert': {}, 'delete': {}}
    for mutation in mutations:
      table = mutation['table']

      if table == 'group_updates':
        key = mutation['key']
        insert = """
          INSERT INTO group_updates (group, last_update)
          VALUES (%(group)s, %(last_update)s)
          USING TIMESTAMP %(timestamp)s
        """
        parameters = {'group': key, 'last_update': mutation['last_update'],
                      'timestamp': get_write_time(txid)}
        batch.add(insert, parameters)
        continue

      if mutation['operation'] == Operations.PUT:
        if table not in prepared_statements['insert']:
          prepared_statements['insert'][table] = self.prepare_insert(table)
        values = mutation['values']
        for column in values:
          batch.add(
            prepared_statements['insert'][table],
            (bytearray(mutation['key']), column, bytearray(values[column]),
             get_write_time(txid))
          )
      elif mutation['operation'] == Operations.DELETE:
        if table not in prepared_statements['delete']:
          prepared_statements['delete'][table] = self.prepare_delete(table)
        batch.add(
          prepared_statements['delete'][table],
          (get_write_time(txid), bytearray(mutation['key']))
        )

    try:
      self.session.execute(batch)
    except dbconstants.TRANSIENT_CASSANDRA_ERRORS:
      message = 'Exception during batch_mutate'
      logging.exception(message)
      raise AppScaleDBConnectionError(message)

  def statements_for_mutations(self, mutations, txid):
    """ Generates Cassandra statements for a list of mutations.

    Args:
      mutations: A list of dictionaries representing mutations.
      txid: An integer specifying a transaction ID.
    Returns:
      A list of tuples containing Cassandra statements and parameters.
    """
    prepared_statements = {'insert': {}, 'delete': {}}
    statements_and_params = []
    for mutation in mutations:
      table = mutation['table']

      if table == 'group_updates':
        key = mutation['key']
        insert = """
          INSERT INTO group_updates (group, last_update)
          VALUES (%(group)s, %(last_update)s)
          USING TIMESTAMP %(timestamp)s
        """
        parameters = {'group': key, 'last_update': mutation['last_update'],
                      'timestamp': get_write_time(txid)}
        statements_and_params.append((SimpleStatement(insert), parameters))
        continue

      if mutation['operation'] == Operations.PUT:
        if table not in prepared_statements['insert']:
          prepared_statements['insert'][table] = self.prepare_insert(table)
        values = mutation['values']
        for column in values:
          params = (bytearray(mutation['key']), column,
                    bytearray(values[column]), get_write_time(txid))
          statements_and_params.append(
            (prepared_statements['insert'][table], params))
      elif mutation['operation'] == Operations.DELETE:
        if table not in prepared_statements['delete']:
          prepared_statements['delete'][table] = self.prepare_delete(table)
        params = (get_write_time(txid), bytearray(mutation['key']))
        statements_and_params.append(
          (prepared_statements['delete'][table], params))

    return statements_and_params

  def apply_mutations(self, mutations, txid):
    """ Apply mutations across tables.

    Args:
      mutations: A list of dictionaries representing mutations.
      txid: An integer specifying a transaction ID.
    """
    statements_and_params = self.statements_for_mutations(mutations, txid)
    futures = [self.session.execute_async(statement, params)
               for statement, params in statements_and_params]
    for future in futures:
      future.result()

  def _large_batch(self, app, mutations, entity_changes, txn):
    """ Insert or delete multiple rows across tables in an atomic statement.

    Args:
      app: A string containing the application ID.
      mutations: A list of dictionaries representing mutations.
      entity_changes: A list of changes at the entity level.
      txn: A transaction ID handler.
    Raises:
      FailedBatch if a concurrent process modifies the batch status.
      AppScaleDBConnectionError if a database connection error was encountered.
    """
    self.logger.debug('Large batch: transaction {}, {} mutations'.
                      format(txn, len(mutations)))
    large_batch = LargeBatch(self.session, app, txn)
    try:
      large_batch.start()
    except FailedBatch as batch_error:
      raise AppScaleDBConnectionError(str(batch_error))

    insert_item = """
      INSERT INTO batches (app, transaction, namespace, path,
                           old_value, new_value)
      VALUES (?, ?, ?, ?, ?, ?)
    """
    insert_statement = self.session.prepare(insert_item)

    futures = []
    for entity_change in entity_changes:
      old_value = None
      if entity_change['old'] is not None:
        old_value = bytearray(entity_change['old'].Encode())
      new_value = None
      if entity_change['new'] is not None:
        new_value = bytearray(entity_change['new'].Encode())

      parameters = (app, txn, entity_change['key'].name_space(),
                    bytearray(entity_change['key'].path().Encode()), old_value,
                    new_value)
      futures.append(self.session.execute_async(insert_statement, parameters))

    try:
      for future in futures:
        future.result()
    except dbconstants.TRANSIENT_CASSANDRA_ERRORS:
      message = 'Unable to write large batch log'
      logging.exception(message)
      raise AppScaleDBConnectionError(message)

    try:
      large_batch.set_applied()
    except FailedBatch as batch_error:
      raise AppScaleDBConnectionError(str(batch_error))

    try:
      self.apply_mutations(mutations, txn)
    except dbconstants.TRANSIENT_CASSANDRA_ERRORS:
      message = 'Exception during large batch'
      logging.exception(message)
      raise AppScaleDBConnectionError(message)

    try:
      large_batch.cleanup()
    except FailedBatch:
      # This should not raise an exception since the batch is already applied.
      logging.exception('Unable to clear batch status')

    clear_batch = """
      DELETE FROM batches
      WHERE app = %(app)s AND transaction = %(transaction)s
    """
    parameters = {'app': app, 'transaction': txn}
    try:
      self.session.execute(clear_batch, parameters)
    except dbconstants.TRANSIENT_CASSANDRA_ERRORS:
      logging.exception('Unable to clear batch log')

  def batch_mutate(self, app, mutations, entity_changes, txn):
    """ Insert or delete multiple rows across tables in an atomic statement.

    Args:
      app: A string containing the application ID.
      mutations: A list of dictionaries representing mutations.
      entity_changes: A list of changes at the entity level.
      txn: A transaction ID handler.
    """
    size = batch_size(mutations)
    if size > LARGE_BATCH_THRESHOLD:
      self._large_batch(app, mutations, entity_changes, txn)
    else:
      self._normal_batch(mutations, txn)

  def batch_delete(self, table_name, row_keys, column_names=()):
    """
    Remove a set of rows corresponding to a set of keys.
     
    Args:
      table_name: Table to delete rows from
      row_keys: A list of keys to remove
      column_names: Not used
    Raises:
      TypeError: If an argument passed in was not of the expected type.
      AppScaleDBConnectionError: If the batch_delete could not be performed due
        to an error with Cassandra.
    """ 
    if not isinstance(table_name, str): raise TypeError("Expected a str")
    if not isinstance(row_keys, list): raise TypeError("Expected a list")

    row_keys_bytes = [bytearray(row_key) for row_key in row_keys]

    statement = 'DELETE FROM "{table}" WHERE {key} IN %s'.\
      format(
        table=table_name,
        key=ThriftColumn.KEY
      )
    query = SimpleStatement(statement, retry_policy=BASIC_RETRIES)
    parameters = (ValueSequence(row_keys_bytes),)

    try:
      self.session.execute(query, parameters=parameters)
    except dbconstants.TRANSIENT_CASSANDRA_ERRORS:
      message = 'Exception during batch_delete'
      logging.exception(message)
      raise AppScaleDBConnectionError(message)

  def delete_table(self, table_name):
    """ 
    Drops a given table (aka column family in Cassandra)
  
    Args:
      table_name: A string name of the table to drop
    Raises:
      TypeError: If an argument passed in was not of the expected type.
      AppScaleDBConnectionError: If the delete_table could not be performed due
        to an error with Cassandra.
    """
    if not isinstance(table_name, str): raise TypeError("Expected a str")

    statement = 'DROP TABLE IF EXISTS "{table}"'.format(table=table_name)
    query = SimpleStatement(statement, retry_policy=BASIC_RETRIES)

    try:
      self.session.execute(query)
    except dbconstants.TRANSIENT_CASSANDRA_ERRORS:
      message = 'Exception during delete_table'
      logging.exception(message)
      raise AppScaleDBConnectionError(message)

  def create_table(self, table_name, column_names):
    """ 
    Creates a table if it doesn't already exist.
    
    Args:
      table_name: The column family name
      column_names: Not used but here to match the interface
    Raises:
      TypeError: If an argument passed in was not of the expected type.
      AppScaleDBConnectionError: If the create_table could not be performed due
        to an error with Cassandra.
    """
    if not isinstance(table_name, str): raise TypeError("Expected a str")
    if not isinstance(column_names, list): raise TypeError("Expected a list")

    statement = 'CREATE TABLE IF NOT EXISTS "{table}" ('\
        '{key} blob,'\
        '{column} text,'\
        '{value} blob,'\
        'PRIMARY KEY ({key}, {column})'\
      ') WITH COMPACT STORAGE'.format(
        table=table_name,
        key=ThriftColumn.KEY,
        column=ThriftColumn.COLUMN_NAME,
        value=ThriftColumn.VALUE
      )
    query = SimpleStatement(statement, retry_policy=NO_RETRIES)

    try:
      self.session.execute(query, timeout=SCHEMA_CHANGE_TIMEOUT)
    except cassandra.OperationTimedOut:
      logging.warning(
        'Encountered an operation timeout while creating a table. Waiting {} '
        'seconds for schema to settle.'.format(SCHEMA_CHANGE_TIMEOUT))
      time.sleep(SCHEMA_CHANGE_TIMEOUT)
      raise AppScaleDBConnectionError('Exception during create_table')
    except (error for error in dbconstants.TRANSIENT_CASSANDRA_ERRORS
            if error != cassandra.OperationTimedOut):
      message = 'Exception during create_table'
      logging.exception(message)
      raise AppScaleDBConnectionError(message)

  def range_query(self,
                  table_name,
                  column_names, 
                  start_key, 
                  end_key, 
                  limit, 
                  offset=0, 
                  start_inclusive=True, 
                  end_inclusive=True,
                  keys_only=False):
    """ 
    Gets a dense range ordered by keys. Returns an ordered list of 
    a dictionary of [key:{column1:value1, column2:value2},...]
    or a list of keys if keys only.
     
    Args:
      table_name: Name of table to access
      column_names: Columns which get returned within the key range
      start_key: String for which the query starts at
      end_key: String for which the query ends at
      limit: Maximum number of results to return
      offset: Cuts off these many from the results [offset:]
      start_inclusive: Boolean if results should include the start_key
      end_inclusive: Boolean if results should include the end_key
      keys_only: Boolean if to only keys and not values
    Raises:
      TypeError: If an argument passed in was not of the expected type.
      AppScaleDBConnectionError: If the range_query could not be performed due
        to an error with Cassandra.
    Returns:
      An ordered list of dictionaries of key=>columns/values
    """
    if not isinstance(table_name, str):
      raise TypeError('table_name must be a string')
    if not isinstance(column_names, list):
      raise TypeError('column_names must be a list')
    if not isinstance(start_key, str):
      raise TypeError('start_key must be a string')
    if not isinstance(end_key, str):
      raise TypeError('end_key must be a string')
    if not isinstance(limit, (int, long)) and limit is not None:
      raise TypeError('limit must be int, long, or NoneType')
    if not isinstance(offset, (int, long)):
      raise TypeError('offset must be int or long')

    if start_inclusive:
      gt_compare = '>='
    else:
      gt_compare = '>'

    if end_inclusive:
      lt_compare = '<='
    else:
      lt_compare = '<'

    query_limit = ''
    if limit is not None:
      query_limit = 'LIMIT {}'.format(len(column_names) * limit)

    statement = """
      SELECT * FROM "{table}" WHERE
      token({key}) {gt_compare} %s AND
      token({key}) {lt_compare} %s AND
      {column} IN %s
      {limit}
      ALLOW FILTERING
    """.format(table=table_name,
               key=ThriftColumn.KEY,
               gt_compare=gt_compare,
               lt_compare=lt_compare,
               column=ThriftColumn.COLUMN_NAME,
               limit=query_limit)

    query = SimpleStatement(statement, retry_policy=BASIC_RETRIES)
    parameters = (bytearray(start_key), bytearray(end_key),
                  ValueSequence(column_names))

    try:
      results = self.session.execute(query, parameters=parameters)

      results_list = []
      current_item = {}
      current_key = None
      for (key, column, value) in results:
        if keys_only:
          results_list.append(key)
          continue

        if key != current_key:
          if current_item:
            results_list.append({current_key: current_item})
          current_item = {}
          current_key = key

        current_item[column] = value
      if current_item:
        results_list.append({current_key: current_item})
      return results_list[offset:]
    except dbconstants.TRANSIENT_CASSANDRA_ERRORS:
      message = 'Exception during range_query'
      logging.exception(message)
      raise AppScaleDBConnectionError(message)

  def get_metadata(self, key):
    """ Retrieve a value from the datastore metadata table.

    Args:
      key: A string containing the key to fetch.
    Returns:
      A string containing the value or None if the key is not present.
    """
    statement = """
      SELECT {value} FROM "{table}"
      WHERE {key} = %s
      AND {column} = %s
    """.format(
      value=ThriftColumn.VALUE,
      table=dbconstants.DATASTORE_METADATA_TABLE,
      key=ThriftColumn.KEY,
      column=ThriftColumn.COLUMN_NAME
    )
    try:
      results = self.session.execute(statement, (bytearray(key), key))
    except dbconstants.TRANSIENT_CASSANDRA_ERRORS:
      message = 'Unable to fetch {} from datastore metadata'.format(key)
      logging.exception(message)
      raise AppScaleDBConnectionError(message)

    try:
      return results[0].value
    except IndexError:
      return None

  def set_metadata(self, key, value):
    """ Set a datastore metadata value.

    Args:
      key: A string containing the key to set.
      value: A string containing the value to set.
    """
    if not isinstance(key, str):
      raise TypeError('key should be a string')

    if not isinstance(value, str):
      raise TypeError('value should be a string')

    statement = """
      INSERT INTO "{table}" ({key}, {column}, {value})
      VALUES (%(key)s, %(column)s, %(value)s)
    """.format(
      table=dbconstants.DATASTORE_METADATA_TABLE,
      key=ThriftColumn.KEY,
      column=ThriftColumn.COLUMN_NAME,
      value=ThriftColumn.VALUE
    )
    parameters = {'key': bytearray(key),
                  'column': key,
                  'value': bytearray(value)}
    try:
      self.session.execute(statement, parameters)
    except dbconstants.TRANSIENT_CASSANDRA_ERRORS:
      message = 'Unable to set datastore metadata for {}'.format(key)
      logging.exception(message)
      raise AppScaleDBConnectionError(message)
    except cassandra.InvalidRequest:
      self.create_table(dbconstants.DATASTORE_METADATA_TABLE,
                        dbconstants.DATASTORE_METADATA_SCHEMA)
      self.session.execute(statement, parameters)

  def get_indices(self, app_id):
    """ Gets the indices of the given application.

    Args:
      app_id: Name of the application.
    Returns:
      Returns a list of encoded entity_pb.CompositeIndex objects.
    """
    start_key = dbconstants.KEY_DELIMITER.join([app_id, 'index', ''])
    end_key = dbconstants.KEY_DELIMITER.join(
      [app_id, 'index', dbconstants.TERMINATING_STRING])
    result = self.range_query(
      dbconstants.METADATA_TABLE,
      dbconstants.METADATA_SCHEMA,
      start_key,
      end_key,
      dbconstants.MAX_NUMBER_OF_COMPOSITE_INDEXES,
      offset=0,
      start_inclusive=True,
      end_inclusive=True)
    list_result = []
    for list_item in result:
      for key, value in list_item.iteritems():
        list_result.append(value['data'])
    return list_result

  def valid_data_version(self):
    """ Checks whether or not the data layout can be used.

    Returns:
      A boolean.
    """
    try:
      version = self.get_metadata(VERSION_INFO_KEY)
    except cassandra.InvalidRequest:
      return False

    return version is not None and float(version) == CURRENT_VERSION

  def group_updates(self, groups):
    """ Fetch the latest transaction IDs for each group.

    Args:
      groups: An interable containing encoded Reference objects.
    Returns:
      A set of integers specifying transaction IDs.
    """
    futures = []
    for group in groups:
      query = 'SELECT * FROM group_updates WHERE group=%s'
      futures.append(self.session.execute_async(query, [bytearray(group)]))

    updates = set()
    for future in futures:
      rows = future.result()
      try:
        result = rows[0]
      except IndexError:
        continue

      updates.add(result.last_update)

    return updates

  def start_transaction(self, app, txid, is_xg, in_progress):
    """ Persist transaction metadata.

    Args:
      app: A string containing an application ID.
      txid: An integer specifying the transaction ID.
      is_xg: A boolean specifying that the transaction is cross-group.
      in_progress: An iterable containing transaction IDs.
    """
    if in_progress:
      in_progress_bin = bytearray(
        struct.pack('q' * len(in_progress), *in_progress))
    else:
      in_progress_bin = None

    insert = """
      INSERT INTO transactions (txid_hash, operation, namespace, path,
                                start_time, is_xg, in_progress)
      VALUES (%(txid_hash)s, %(operation)s, %(namespace)s, %(path)s,
              %(start_time)s, %(is_xg)s, %(in_progress)s)
      USING TTL {ttl}
    """.format(ttl=dbconstants.MAX_TX_DURATION * 2)
    parameters = {'txid_hash': tx_partition(app, txid),
                  'operation': TxnActions.START,
                  'namespace': '',
                  'path': bytearray(''),
                  'start_time': datetime.datetime.utcnow(),
                  'is_xg': is_xg,
                  'in_progress': in_progress_bin}

    try:
      self.session.execute(insert, parameters)
    except dbconstants.TRANSIENT_CASSANDRA_ERRORS:
      message = 'Exception while starting a transaction'
      logging.exception(message)
      raise AppScaleDBConnectionError(message)

  def put_entities_tx(self, app, txid, entities):
    """ Update transaction metadata with new put operations.

    Args:
      app: A string containing an application ID.
      txid: An integer specifying the transaction ID.
      entities: A list of entities that will be put upon commit.
    """
    batch = BatchStatement(consistency_level=ConsistencyLevel.QUORUM,
                           retry_policy=BASIC_RETRIES)
    insert = self.session.prepare("""
      INSERT INTO transactions (txid_hash, operation, namespace, path, entity)
      VALUES (?, ?, ?, ?, ?)
      USING TTL {ttl}
    """.format(ttl=dbconstants.MAX_TX_DURATION * 2))

    for entity in entities:
      args = (tx_partition(app, txid),
              TxnActions.MUTATE,
              entity.key().name_space(),
              bytearray(entity.key().path().Encode()),
              bytearray(entity.Encode()))
      batch.add(insert, args)

    try:
      self.session.execute(batch)
    except dbconstants.TRANSIENT_CASSANDRA_ERRORS:
      message = 'Exception while putting entities in a transaction'
      logging.exception(message)
      raise AppScaleDBConnectionError(message)

  def delete_entities_tx(self, app, txid, entity_keys):
    """ Update transaction metadata with new delete operations.

    Args:
      app: A string containing an application ID.
      txid: An integer specifying the transaction ID.
      entity_keys: A list of entity keys that will be deleted upon commit.
    """
    batch = BatchStatement(consistency_level=ConsistencyLevel.QUORUM,
                           retry_policy=BASIC_RETRIES)
    insert = self.session.prepare("""
      INSERT INTO transactions (txid_hash, operation, namespace, path, entity)
      VALUES (?, ?, ?, ?, ?)
      USING TTL {ttl}
    """.format(ttl=dbconstants.MAX_TX_DURATION * 2))

    for key in entity_keys:
      # The None value overwrites previous puts.
      args = (tx_partition(app, txid),
              TxnActions.MUTATE,
              key.name_space(),
              bytearray(key.path().Encode()),
              None)
      batch.add(insert, args)

    try:
      self.session.execute(batch)
    except dbconstants.TRANSIENT_CASSANDRA_ERRORS:
      message = 'Exception while deleting entities in a transaction'
      logging.exception(message)
      raise AppScaleDBConnectionError(message)

  def transactional_tasks_count(self, app, txid):
    """ Count the number of existing tasks associated with the transaction.

    Args:
      app: A string specifying an application ID.
      txid: An integer specifying a transaction ID.
    Returns:
      An integer specifying the number of existing tasks.
    """
    select = """
      SELECT count(*) FROM transactions
      WHERE txid_hash = %(txid_hash)s
      AND operation = %(operation)s
    """
    parameters = {'txid_hash': tx_partition(app, txid),
                  'operation': TxnActions.ENQUEUE_TASK}
    try:
      return self.session.execute(select, parameters)[0].count
    except dbconstants.TRANSIENT_CASSANDRA_ERRORS:
      message = 'Exception while fetching task count'
      logging.exception(message)
      raise AppScaleDBConnectionError(message)

  def add_transactional_tasks(self, app, txid, tasks, service_id, version_id):
    """ Add tasks to be enqueued upon the completion of a transaction.

    Args:
      app: A string specifying an application ID.
      txid: An integer specifying a transaction ID.
      tasks: A list of TaskQueueAddRequest objects.
      service_id: A string specifying the client's service ID.
      version_id: A string specifying the client's version ID.
    """
    batch = BatchStatement(consistency_level=ConsistencyLevel.QUORUM,
                           retry_policy=BASIC_RETRIES)
    insert = self.session.prepare("""
      INSERT INTO transactions (txid_hash, operation, namespace, path, task)
      VALUES (?, ?, ?, ?, ?)
      USING TTL {ttl}
    """.format(ttl=dbconstants.MAX_TX_DURATION * 2))

    for task in tasks:
      task.clear_transaction()

      # The path for the task entry doesn't matter as long as it's unique.
      path = bytearray(str(uuid.uuid4()))

      task_payload = '_'.join([service_id, version_id, task.Encode()])
      args = (tx_partition(app, txid),
              TxnActions.ENQUEUE_TASK,
              '',
              path,
              task_payload)
      batch.add(insert, args)

    try:
      self.session.execute(batch)
    except dbconstants.TRANSIENT_CASSANDRA_ERRORS:
      message = 'Exception while adding tasks in a transaction'
      logging.exception(message)
      raise AppScaleDBConnectionError(message)

  def record_reads(self, app, txid, group_keys):
    """ Keep track of which entity groups were read in a transaction.

    Args:
      app: A string specifying an application ID.
      txid: An integer specifying a transaction ID.
      group_keys: An iterable containing Reference objects.
    """
    batch = BatchStatement(consistency_level=ConsistencyLevel.QUORUM,
                           retry_policy=BASIC_RETRIES)
    insert = self.session.prepare("""
      INSERT INTO transactions (txid_hash, operation, namespace, path)
      VALUES (?, ?, ?, ?)
      USING TTL {ttl}
    """.format(ttl=dbconstants.MAX_TX_DURATION * 2))

    for group_key in group_keys:
      if not isinstance(group_key, entity_pb.Reference):
        group_key = entity_pb.Reference(group_key)

      args = (tx_partition(app, txid),
              TxnActions.GET,
              group_key.name_space(),
              bytearray(group_key.path().Encode()))
      batch.add(insert, args)

    try:
      self.session.execute(batch)
    except dbconstants.TRANSIENT_CASSANDRA_ERRORS:
      message = 'Exception while recording reads in a transaction'
      logging.exception(message)
      raise AppScaleDBConnectionError(message)

  def get_transaction_metadata(self, app, txid):
    """ Fetch transaction state.

    Args:
      app: A string specifying an application ID.
      txid: An integer specifying a transaction ID.
    Returns:
      A dictionary containing transaction state.
    """
    select = """
      SELECT namespace, operation, path, start_time, is_xg, in_progress,
             entity, task
      FROM transactions
      WHERE txid_hash = %(txid_hash)s
    """
    parameters = {'txid_hash': tx_partition(app, txid)}
    try:
      results = self.session.execute(select, parameters)
    except dbconstants.TRANSIENT_CASSANDRA_ERRORS:
      message = 'Exception while inserting entities in a transaction'
      logging.exception(message)
      raise AppScaleDBConnectionError(message)

    metadata = {'puts': {}, 'deletes': [], 'tasks': [], 'reads': set()}
    for result in results:
      if result.operation == TxnActions.START:
        metadata['start'] = result.start_time
        metadata['is_xg'] = result.is_xg
        metadata['in_progress'] = set()
        if metadata['in_progress'] is not None:
          metadata['in_progress'] = set(
            struct.unpack('q' * int(len(result.in_progress) / 8),
                          result.in_progress))
      if result.operation == TxnActions.MUTATE:
        key = create_key(app, result.namespace, result.path)
        if result.entity is None:
          metadata['deletes'].append(key)
        else:
          metadata['puts'][key.Encode()] = result.entity
      if result.operation == TxnActions.GET:
        group_key = create_key(app, result.namespace, result.path)
        metadata['reads'].add(group_key.Encode())
      if result.operation == TxnActions.ENQUEUE_TASK:
        service_id, version_id, task_pb = result.task.split('_', 2)
        task_metadata = {
          'service_id': service_id,
          'version_id': version_id,
          'task': taskqueue_service_pb.TaskQueueAddRequest(task_pb)}
        metadata['tasks'].append(task_metadata)
    return metadata<|MERGE_RESOLUTION|>--- conflicted
+++ resolved
@@ -19,11 +19,7 @@
 from cassandra.query import ConsistencyLevel
 from cassandra.query import SimpleStatement
 from cassandra.query import ValueSequence
-<<<<<<< HEAD
-from .constants import LB_POLICY
-=======
-from .constants import CURRENT_VERSION
->>>>>>> 3022cfda
+from .constants import CURRENT_VERSION, LB_POLICY
 from .large_batch import (FailedBatch,
                           LargeBatch)
 from .retry_policies import (BASIC_RETRIES,
