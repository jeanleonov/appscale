--- conflicted
+++ resolved
@@ -19,11 +19,12 @@
 from cassandra.query import ConsistencyLevel
 from cassandra.query import SimpleStatement
 from cassandra.query import ValueSequence
-<<<<<<< HEAD
 from tornado import gen
 
 from appscale.datastore import dbconstants
-from appscale.datastore.cassandra_env.constants import CURRENT_VERSION
+from appscale.datastore.cassandra_env.constants import (
+  CURRENT_VERSION, LB_POLICY
+)
 from appscale.datastore.cassandra_env.large_batch import (
   FailedBatch, LargeBatch
 )
@@ -37,21 +38,6 @@
 from appscale.datastore.dbinterface import AppDBInterface
 from appscale.datastore.utils import create_key, get_write_time, tx_partition, \
   tornado_synchronous
-=======
-from .constants import CURRENT_VERSION, LB_POLICY
-from .large_batch import (FailedBatch,
-                          LargeBatch)
-from .retry_policies import (BASIC_RETRIES,
-                             NO_RETRIES)
-from .. import dbconstants
-from ..dbconstants import AppScaleDBConnectionError
-from ..dbconstants import Operations
-from ..dbconstants import TxnActions
-from ..dbinterface import AppDBInterface
-from ..utils import create_key
-from ..utils import get_write_time
-from ..utils import tx_partition
->>>>>>> 10f35984
 
 sys.path.append(APPSCALE_PYTHON_APPSERVER)
 from google.appengine.api.taskqueue import taskqueue_service_pb
