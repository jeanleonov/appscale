--- conflicted
+++ resolved
@@ -1,10 +1,7 @@
 #!/usr/bin/env python
 # Programmer: Navraj Chohan <nlake44@gmail.com>
 
-<<<<<<< HEAD
-=======
 import datetime
->>>>>>> c87df8b4
 import sys
 import unittest
 
@@ -12,10 +9,6 @@
 from appscale.datastore import utils
 from appscale.datastore.datastore_distributed import DatastoreDistributed
 from appscale.datastore.dbconstants import APP_ENTITY_SCHEMA
-<<<<<<< HEAD
-from appscale.datastore.dbconstants import ID_KEY_LENGTH
-=======
->>>>>>> c87df8b4
 from appscale.datastore.dbconstants import JOURNAL_SCHEMA
 from appscale.datastore.dbconstants import TOMBSTONE
 from appscale.datastore.cassandra_env.cassandra_interface import DatastoreProxy
@@ -27,19 +20,11 @@
   mutations_for_entity
 from appscale.datastore.unpackaged import APPSCALE_LIB_DIR
 from appscale.datastore.unpackaged import APPSCALE_PYTHON_APPSERVER
-<<<<<<< HEAD
-from appscale.datastore.utils import encode_index_pb
-=======
->>>>>>> c87df8b4
 from appscale.datastore.utils import get_entity_key
 from appscale.datastore.utils import get_entity_kind
 from appscale.datastore.utils import get_index_key_from_params
 from appscale.datastore.utils import get_index_kv_from_tuple
 from appscale.datastore.utils import get_kind_key
-<<<<<<< HEAD
-from appscale.datastore.zkappscale.zktransaction import TX_TIMEOUT
-=======
->>>>>>> c87df8b4
 from appscale.datastore.zkappscale.zktransaction import ZKTransactionException
 from cassandra.cluster import Cluster
 from flexmock import flexmock
@@ -687,11 +672,7 @@
     flexmock(dd).should_receive("acquire_locks_for_trans").and_return({})
     flexmock(dd).should_receive("release_locks_for_nontrans").never()
     flexmock(utils).should_receive("get_entity_kind").and_return("kind")
-<<<<<<< HEAD
-    flexmock(dd).should_receive('delete_entities_txn')
-=======
     db_batch.should_receive('delete_entities_tx')
->>>>>>> c87df8b4
     dd.dynamic_delete("appid", del_request)
 
     del_request = flexmock()
@@ -992,74 +973,5 @@
 
     dd.apply_txn_changes(app, txn)
 
-<<<<<<< HEAD
-  def test_delete_entities_txn(self):
-    app = 'guestbook'
-    txn_hash = {'root_key': 1}
-    txn_str = '1'.zfill(ID_KEY_LENGTH)
-    entity = self.get_new_entity_proto(app, *self.BASIC_ENTITY[1:])
-
-    db_batch = flexmock()
-    db_batch.should_receive('valid_data_version').and_return(True)
-    dd = DatastoreDistributed(db_batch, None)
-
-    keys = [entity.key()]
-    prefix = dd.get_table_prefix(entity.key())
-    entity_key = get_entity_key(prefix, entity.key().path())
-    encoded_path = str(encode_index_pb(entity.key().path()))
-    txn_keys = [dd._SEPARATOR.join([app, txn_str, '', encoded_path])]
-    txn_values = {
-      txn_keys[0]: {
-        dbconstants.TRANSACTIONS_SCHEMA[0]: dbconstants.TxnActions.DELETE,
-        dbconstants.TRANSACTIONS_SCHEMA[1]: entity_key,
-        dbconstants.TRANSACTIONS_SCHEMA[2]: ''
-      }
-    }
-
-    flexmock(dd).should_receive('get_root_key').and_return('root_key')
-
-    db_batch.should_receive('batch_put_entity').with_args(
-      dbconstants.TRANSACTIONS_TABLE,
-      txn_keys,
-      dbconstants.TRANSACTIONS_SCHEMA,
-      txn_values,
-      ttl=TX_TIMEOUT * 2
-    )
-    dd.delete_entities_txn(app, keys, txn_hash)
-
-  def test_put_entities_txn(self):
-    app = 'guestbook'
-    txn_hash = {'root_key': 1}
-    txn_str = '1'.zfill(ID_KEY_LENGTH)
-    entity = self.get_new_entity_proto(app, *self.BASIC_ENTITY[1:])
-
-    db_batch = flexmock()
-    db_batch.should_receive('valid_data_version').and_return(True)
-    dd = DatastoreDistributed(db_batch, None)
-
-    entities = [entity]
-    encoded_path = str(encode_index_pb(entity.key().path()))
-    txn_keys = [dd._SEPARATOR.join([app, txn_str, '', encoded_path])]
-    txn_values = {
-      txn_keys[0]: {
-        dbconstants.TRANSACTIONS_SCHEMA[0]: dbconstants.TxnActions.PUT,
-        dbconstants.TRANSACTIONS_SCHEMA[1]: entity.Encode(),
-        dbconstants.TRANSACTIONS_SCHEMA[2]: ''
-      }
-    }
-
-    flexmock(dd).should_receive('get_root_key').and_return('root_key')
-
-    db_batch.should_receive('batch_put_entity').with_args(
-      dbconstants.TRANSACTIONS_TABLE,
-      txn_keys,
-      dbconstants.TRANSACTIONS_SCHEMA,
-      txn_values,
-      ttl=TX_TIMEOUT * 2
-    )
-    dd.put_entities_txn(entities, txn_hash, app)
-
-=======
->>>>>>> c87df8b4
 if __name__ == "__main__":
   unittest.main()    