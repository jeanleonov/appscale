
$:.unshift File.join(File.dirname(__FILE__), "..")
require 'djinn'

require 'rubygems'
require 'flexmock/test_unit'


class TestDjinn < Test::Unit::TestCase
  def setup
    kernel = flexmock(Kernel)
    kernel.should_receive(:puts).and_return()
    kernel.should_receive(:shell).with("").and_return()
    kernel.should_receive(:sleep).and_return()
    kernel.should_receive(:system).with("").and_return()

    flexmock(Logger).new_instances { |instance|
      instance.should_receive(:debug).and_return()
      instance.should_receive(:info).and_return()
      instance.should_receive(:warn).and_return()
      instance.should_receive(:error).and_return()
      instance.should_receive(:fatal).and_return()
    }

    djinn = flexmock(Djinn)
    djinn.should_receive(:log_run).with("").and_return()
    djinn.should_receive(:log_run).with("service monit start").and_return()

    flexmock(HelperFunctions).should_receive(:shell).with("").and_return()
    flexmock(HelperFunctions).should_receive(:log_and_crash).and_raise(
      Exception)

    @secret = "baz"
    flexmock(HelperFunctions).should_receive(:read_file).
      with("/etc/appscale/secret.key").and_return(@secret)
    flexmock(HelperFunctions).should_receive(:shell).
      with("").and_return()
    @app = "app"
  end

  # Every function that is accessible via SOAP should check for the secret
  # and return a certain message if a bad secret is given.
  def test_functions_w_bad_secret
    flexmock(Djinn).new_instances { |instance|
      instance.should_receive(:valid_secret?).and_return(false)
    }
    djinn = Djinn.new

    assert_equal(BAD_SECRET_MSG, djinn.is_done_initializing(@secret))
    assert_equal(BAD_SECRET_MSG, djinn.is_done_loading(@secret))
    assert_equal(BAD_SECRET_MSG, djinn.get_role_info(@secret))
    assert_equal(BAD_SECRET_MSG, djinn.get_app_info_map(@secret))
    assert_equal(BAD_SECRET_MSG, djinn.kill(false, @secret))
    assert_equal(BAD_SECRET_MSG, djinn.set_parameters("", "", @secret))
    assert_equal(BAD_SECRET_MSG, djinn.get_node_stats_json(@secret))
    assert_equal(BAD_SECRET_MSG, djinn.get_cluster_stats_json(@secret))
    assert_equal(BAD_SECRET_MSG, djinn.stop_version(@app, @secret))
    assert_equal(BAD_SECRET_MSG, djinn.update([@app], @secret))
    assert_equal(BAD_SECRET_MSG, djinn.get_all_public_ips(@secret))
    assert_equal(BAD_SECRET_MSG, djinn.get_all_private_ips(@secret))
    assert_equal(BAD_SECRET_MSG, djinn.job_start(@secret))
    assert_equal(BAD_SECRET_MSG, djinn.get_online_users_list(@secret))
    assert_equal(BAD_SECRET_MSG, djinn.start_roles_on_nodes({}, @secret))
    assert_equal(BAD_SECRET_MSG, djinn.add_routing_for_appserver(@app, 'baz',
      'baz', @secret))
    assert_equal(BAD_SECRET_MSG, djinn.run_groomer(@secret))
    assert_equal(BAD_SECRET_MSG, djinn.get_property('baz', @secret))
    assert_equal(BAD_SECRET_MSG, djinn.set_property('baz', 'qux', @secret))
  end


  def test_get_role_info
    role1 = {
      "public_ip" => "public_ip",
      "private_ip" => "private_ip",
      "jobs" => ["shadow"],
      "instance_id" => "instance_id"
    }

    role2 = {
      "public_ip" => "public_ip2",
      "private_ip" => "private_ip2",
      "jobs" => ["appengine"],
      "instance_id" => "instance_id2"
    }

    keyname = "appscale"

    node1 = DjinnJobData.new(role1, keyname)
    node2 = DjinnJobData.new(role2, keyname)

    # Instead of mocking out "valid_secret?" like we do elsewhere, let's
    # mock out the read_file function, which provides the same effect but
    # tests out a little bit more of the codebase.
    @secret = "baz"
    flexmock(HelperFunctions).should_receive(:read_file).
      with("/etc/appscale/secret.key", true).and_return(@secret)

    djinn = Djinn.new
    djinn.nodes = [node1, node2]

    role1_to_hash, role2_to_hash = JSON.load(djinn.get_role_info(@secret))

    # make sure role1 got hashed fine
    assert_equal("public_ip", role1_to_hash['public_ip'])
    assert_equal("private_ip", role1_to_hash['private_ip'])
    assert_equal(["shadow"], role1_to_hash['jobs'])
    assert_equal("instance_id", role1_to_hash['instance_id'])
    assert_equal("cloud1", role1_to_hash['cloud'])

    # and make sure role2 got hashed fine
    assert_equal("public_ip2", role2_to_hash['public_ip'])
    assert_equal("private_ip2", role2_to_hash['private_ip'])
    assert_equal(["appengine"], role2_to_hash['jobs'])
    assert_equal("instance_id2", role2_to_hash['instance_id'])
    assert_equal("cloud1", role2_to_hash['cloud'])
  end


  def test_set_params_w_bad_params
    flexmock(HelperFunctions).should_receive(:get_all_local_ips).
      and_return(["127.0.0.1"])

    djinn = Djinn.new
    flexmock(djinn).should_receive(:valid_secret?).and_return(true)
    flexmock(djinn).should_receive(:find_me_in_locations)

    one_node_info = JSON.dump([{
      'public_ip' => 'public_ip',
      'private_ip' => 'private_ip',
      'jobs' => ['some_role'],
      'instance_id' => 'instance_id'
    }])

    # Try passing in params that aren't the required type
    result_1 = djinn.set_parameters([], [], @secret)
    assert_equal(true, result_1.include?("Error: options wasn't a String"))

    better_credentials = JSON.dump({'keyname' => '0123', 'login' =>
      '1.1.1.1', 'table' => 'cassandra'})
    result_2 = djinn.set_parameters("", better_credentials,  @secret)
    # Depending on the JSON library used, "" can either throw an exception
    # or be interpreted as nil.
    assert_equal(true, result_2.include?("Error"))

    # Now try credentials with an even number of items, but not all the
    # required parameters
    better_credentials = JSON.dump({'a' => 'b'})
    result_5 = djinn.set_parameters(one_node_info, better_credentials, @secret)
    assert_equal(true, result_5.include?("Error: cannot find"))

    # Now try good credentials, but with bad node info
    credentials = JSON.dump({
      'table' => 'cassandra',
      'login' => '127.0.0.1',
      'keyname' => 'appscale'
    })
    bad_node_info = "[1]"
    result_6 = djinn.set_parameters(bad_node_info, credentials, @secret)
    assert_equal(true, result_6.include?("Error: node structure is not"))

    # Finally, try credentials with info in the right format, but where it
    # refers to nodes that aren't in our deployment
    one_node_info = JSON.dump([{
      'public_ip' => 'public_ip',
      'private_ip' => 'private_ip',
      'jobs' => ['appengine', 'shadow', 'taskqueue_master', 'db_master',
        'load_balancer', 'login', 'zookeeper', 'memcache'],
      'instance_id' => 'instance_id'
    }])

    djinn = Djinn.new
    flexmock(djinn).should_receive(:find_me_in_locations).and_raise(Exception)
    flexmock(djinn).should_receive(:enforce_options).and_return()
    assert_raises(Exception) {
      djinn.set_parameters(one_node_info, credentials, @secret)
    }
  end

  def test_set_params_w_good_params
    flexmock(Djinn).should_receive(:log_run).with(
      "mkdir -p /opt/appscale/apps")

    flexmock(Djinn).new_instances { |instance|
      instance.should_receive(:valid_secret?).and_return(true)
      instance.should_receive("enforce_options").and_return()
    }
    djinn = Djinn.new

    credentials = JSON.dump({
      'table' => 'cassandra',
      'login' => 'public_ip',
      'keyname' => 'appscale',
      'verbose' => 'False'
    })
    one_node_info = JSON.dump([{
      'public_ip' => 'public_ip',
      'private_ip' => '1.2.3.4',
      'jobs' => ['appengine', 'shadow', 'taskqueue_master', 'db_master',
        'load_balancer', 'login', 'zookeeper', 'memcache'],
      'instance_id' => 'instance_id'
    }])

    flexmock(HelperFunctions).should_receive(:shell).with("ifconfig").
      and_return("inet addr:1.2.3.4 ")
    flexmock(djinn).should_receive("get_db_master").and_return
    flexmock(djinn).should_receive("get_shadow").and_return

    expected = "OK"
    actual = djinn.set_parameters(one_node_info, credentials, @secret)
    assert_equal(expected, actual)
  end

  def test_taskqueue_master
    # TaskQueue master nodes should configure and deploy RabbitMQ/celery on their node

    # Set up some dummy data that points to our master role as the
    # taskqueue_master
    master_role = {
      "public_ip" => "public_ip",
      "private_ip" => "private_ip",
      "jobs" => ["taskqueue_master"],
      "instance_id" => "instance_id"
    }

    djinn = Djinn.new
    djinn.my_index = 0
    djinn.nodes = [DjinnJobData.new(master_role, "appscale")]

    # Set the clear_datastore option.
    djinn.options = {'clear_datastore' => 'false',
                     'verbose' => 'false'}

    # make sure we write the secret to the cookie file
    # throw in Proc as the last arg to the mock since we don't care about what
    # the block actually contains
    helperfunctions = flexmock(HelperFunctions)
    helperfunctions.should_receive(:get_secret).and_return(@secret)
    flexmock(MonitInterface).should_receive(:start_daemon).and_return()
    flexmock(MonitInterface).should_receive(:start).and_return()

    file = flexmock(File)
    file.should_receive(:open).and_return()
    file.should_receive(:log_run).and_return()
    flexmock(Djinn).should_receive(:log_run).and_return()
    flexmock(HAProxy).should_receive(:create_tq_server_config).and_return()
    flexmock(HelperFunctions).should_receive(:shell).and_return()
    flexmock(HelperFunctions).should_receive(:sleep_until_port_is_open).
      and_return()
    assert_equal(true, djinn.start_taskqueue_master())
  end

  def test_taskqueue_slave
    # Taskqueue slave nodes should wait for RabbitMQ/celery to come up on the master
    # node, and then start RabbitMQ on their own node
    master_role = {
      "public_ip" => "public_ip1",
      "private_ip" => "private_ip1",
      "jobs" => ["taskqueue_master"],
      "instance_id" => "instance_id1"
    }

    slave_role = {
      "public_ip" => "public_ip2",
      "private_ip" => "private_ip2",
      "jobs" => ["taskqueue_slave"],
      "instance_id" => "instance_id2"
    }

    djinn = Djinn.new
    djinn.my_index = 1
    djinn.nodes = [DjinnJobData.new(master_role, "appscale"), DjinnJobData.new(slave_role, "appscale")]

    # Set the clear_datastore option.
    djinn.options = {'clear_datastore' => 'false',
                     'verbose' => 'false'}

    # make sure we write the secret to the cookie file
    # throw in Proc as the last arg to the mock since we don't care about what
    # the block actually contains
    helperfunctions = flexmock(HelperFunctions)
    helperfunctions.should_receive(:get_secret).and_return(@secret)
    helperfunctions.should_receive(:is_port_open?).
      with("private_ip1", TaskQueue::SERVER_PORT, HelperFunctions::DONT_USE_SSL).
      and_return(true)
    helperfunctions.should_receive(:is_port_open?).
      with("localhost", TaskQueue::SERVER_PORT, HelperFunctions::DONT_USE_SSL).
      and_return(true)

    file = flexmock(File)
    file.should_receive(:open).with(TaskQueue::COOKIE_FILE, "w+", Proc).and_return()

    # mock out and commands
    flexmock(Djinn).should_receive(:log_run).and_return()
    flexmock(HAProxy).should_receive(:create_tq_server_config).and_return()
    flexmock(MonitInterface).should_receive(:start_daemon).and_return()
    flexmock(MonitInterface).should_receive(:start).and_return()
    flexmock(Resolv).should_receive("getname").with("private_ip1").and_return("")

    flexmock(HelperFunctions).should_receive(:sleep_until_port_is_open).
      and_return()
    assert_equal(true, djinn.start_taskqueue_slave())
  end


  def test_write_our_node_info
    role = {
      "public_ip" => "public_ip",
      "private_ip" => "private_ip",
      "jobs" => ["shadow"],
      "instance_id" => "instance_id"
    }

    djinn = Djinn.new
    djinn.my_index = 0
    djinn.done_loading = true
    my_node = DjinnJobData.new(role, "appscale")
    djinn.nodes = [my_node]

    baz = flexmock("baz")
    baz.should_receive(:connected?).and_return(false)
    baz.should_receive(:close!)
    all_ok = {:rc => 0}

    # Mocks for lock acquire / release
    baz.should_receive(:create).and_return(all_ok)
    baz.should_receive(:delete).and_return(all_ok)

    # Mocks for the AppController root node
    baz.should_receive(:get).with(:path => ZKInterface::APPCONTROLLER_PATH).
      and_return({:rc => 0, :data => ZKInterface::DUMMY_DATA,
        :stat => flexmock(:exists => true)})

    # Mocks for writing the IP list
    json_data = '{"ips":[],"last_updated":1331849005}'
    baz.should_receive(:get).
      with(:path => ZKInterface::IP_LIST).
      and_return({:rc => 0, :data => json_data,
          :stat => flexmock(:exists => true)})

    flexmock(Time).should_receive(:now).and_return(
      flexmock(:to_i => "NOW"))
    new_data = '{"last_updated":"NOW","ips":["private_ip"]}'
    flexmock(JSON).should_receive(:dump).with(
      {"ips" => ["private_ip"], "last_updated" => "NOW"}).
      and_return(new_data)
    flexmock(JSON).should_receive(:dump).with(true).and_return('true')

    baz.should_receive(:set).with(:path => ZKInterface::IP_LIST,
      :data => new_data).and_return(all_ok)

    # Mocks for the appcontroller lock
    flexmock(JSON).should_receive(:dump).with("private_ip").
      and_return('"private_ip"')
    baz.should_receive(:get).with(
      :path => ZKInterface::APPCONTROLLER_LOCK_PATH).
      and_return({:rc => 0, :data => JSON.dump("private_ip")})

    # Mocks for writing node information
    baz.should_receive(:get).with(
      :path => ZKInterface::APPCONTROLLER_NODE_PATH).
      and_return({:stat => flexmock(:exists => false)})
    baz.should_receive(:create).with(
      :path => ZKInterface::APPCONTROLLER_NODE_PATH,
      :ephemeral => ZKInterface::NOT_EPHEMERAL,
      :data => ZKInterface::DUMMY_DATA).and_return(all_ok)

    node_path = "#{ZKInterface::APPCONTROLLER_NODE_PATH}/private_ip"
    baz.should_receive(:create).with(
      :path => node_path,
      :ephemeral => ZKInterface::NOT_EPHEMERAL,
      :data => ZKInterface::DUMMY_DATA).and_return(all_ok)

    baz.should_receive(:create).with(
      :path => node_path + "/live",
      :ephemeral => ZKInterface::EPHEMERAL,
      :data => ZKInterface::DUMMY_DATA).and_return(all_ok)

    baz.should_receive(:get).with(
      :path => node_path + "/job_data").and_return({
        :rc => 0, :stat => flexmock(:exists => false)})

    flexmock(JSON).should_receive(:dump).with(Hash).
      and_return('"{\"disk\":null,\"public_ip\":\"public_ip\",\"private_ip\":\"private_ip\",\"cloud\":\"cloud1\",\"instance_id\":\"instance_id\",\"ssh_key\":\"/etc/appscale/keys/cloud1/appscale.key\",\"jobs\":\"shadow\"}"')
    baz.should_receive(:set).with(
      :path => node_path + "/job_data",
      :data => JSON.dump(my_node.to_hash())).and_return(all_ok)

    baz.should_receive(:get).with(
      :path => node_path + "/done_loading").and_return({
        :rc => 0, :stat => flexmock(:exists => true)})

    baz.should_receive(:set).with(
      :path => node_path + "/done_loading",
      :data => JSON.dump(true)).and_return(all_ok)

    flexmock(HelperFunctions).should_receive(:sleep_until_port_is_open).
      and_return()
    flexmock(Zookeeper).should_receive(:new).with("private_ip:2181",
      ZKInterface::TIMEOUT).and_return(baz)
    ZKInterface.init_to_ip("private_ip", "private_ip")
    assert_equal(nil, djinn.write_our_node_info)
  end


  def test_get_lock_when_somebody_else_has_it
    # this test ensures that if we don't initially have the lock, we
    # wait for it and try again

    boo = 1

    mocked_zk = flexmock("zk")
    mocked_zk.should_receive(:connected?).and_return(false)
    mocked_zk.should_receive(:close!)

    # Mocks for Appcontroller root node
    file_exists = {:rc => 0, :data => ZKInterface::DUMMY_DATA,
      :stat => flexmock(:exists => true)}
    mocked_zk.should_receive(:get).with(
      :path => ZKInterface::APPCONTROLLER_PATH).and_return(file_exists)

    # Mocks for AppController lock file - the create should fail the first
    # time since the file already exists, and the second time, it should
    # succeed because the file doesn't exist (they've released the lock)
    does_not_exist = {:rc => -1}
    all_ok = {:rc => 0}
    mocked_zk.should_receive(:create).times(2).with(
      :path => ZKInterface::APPCONTROLLER_LOCK_PATH,
      :ephemeral => ZKInterface::EPHEMERAL, :data => "private_ip").
      and_return(does_not_exist, all_ok)

    # On the first get, the file exists (user2 has it)
    get_response = {:rc => 0, :data => "private_ip2"}
    mocked_zk.should_receive(:get).with(
      :path => ZKInterface::APPCONTROLLER_LOCK_PATH).
      and_return(get_response)

    # Finally, we should get rid of the lock once we're done with it
    mocked_zk.should_receive(:delete).with(
      :path => ZKInterface::APPCONTROLLER_LOCK_PATH).
      and_return(all_ok)

    # mock out ZooKeeper's init stuff
    flexmock(HelperFunctions).should_receive(:sleep_until_port_is_open).
      and_return()
    flexmock(Zookeeper).should_receive(:new).with("private_ip:2181",
      ZKInterface::TIMEOUT).and_return(mocked_zk)

    ZKInterface.init_to_ip("private_ip", "private_ip")
    ZKInterface.lock_and_run {
      boo = 2
    }

    assert_equal(2, boo)
  end

  def test_start_roles_on_nodes_bad_input
    # Calling start_roles_on_nodes with something other than a Hash
    # isn't acceptable
    flexmock(Djinn).new_instances { |instance|
      instance.should_receive(:valid_secret?).and_return(true)
    }

    djinn = Djinn.new()
    expected = Djinn::BAD_INPUT_MSG
    actual = djinn.start_roles_on_nodes("", @secret)
    assert_equal(expected, actual)
  end


<<<<<<< HEAD
  def test_relocate_app_but_port_in_use_by_nginx
=======
  def test_log_sending
    # mock out getting our ip address
    flexmock(HelperFunctions).should_receive(:shell).with("ifconfig").
      and_return("inet addr:1.2.3.4 ")

    node_info = {
      "public_ip" => "1.2.3.3",
      "private_ip" => "1.2.3.3",
      "jobs" => ["shadow", "login"],
      "instance_id" => "i-000000"
    }
    node = DjinnJobData.new(node_info, "boo")

    djinn = Djinn.new()
    djinn.nodes = [node]
    djinn.my_index = 0
    djinn.options = { 'controller_logs_to_dashboard' => 'false' }

    # test that the buffer is initially empty
    assert_equal([], Djinn.get_logs_buffer())

    # do a couple log statements to populate the buffer
    Djinn.log_fatal("one")
    Djinn.log_fatal("two")
    Djinn.log_fatal("three")

    # and make sure they're in there
    assert_equal(3, Djinn.get_logs_buffer().length)

    # mock out sending the logs
    flexmock(Net::HTTP).new_instances { |instance|
      instance.should_receive(:post).with("/logs/upload", String, Hash)
    }

    # flush the buffer
    djinn.flush_log_buffer()

    # make sure our buffer is empty again
    assert_equal([], Djinn.get_logs_buffer())
  end


  def test_relocate_version_but_port_in_use_by_nginx
>>>>>>> 75852225
    flexmock(Djinn).new_instances { |instance|
      instance.should_receive(:valid_secret?).and_return(true)
    }
    role = {
      "public_ip" => "1.2.3.4",
      "private_ip" => "1.2.3.4",
      "jobs" => ["login","shadow"],
      "instance_id" => "instance_id"
    }

    djinn = Djinn.new
    djinn.my_index = 0
    djinn.done_loading = true
    my_node = DjinnJobData.new(role, "appscale")
    djinn.nodes = [my_node]
    djinn.app_info_map = {
      'myapp' => {
        'appengine' => ["1.2.3.4:20001"]
      },
      'another-app' => {
        'appengine' => ["1.2.3.4:20000"]
      }
    }

    admin_server_error = 'httpPort not available'
    flexmock(ZKInterface).should_receive(:get_version_details).
      and_return(djinn.app_info_map['myapp'])
    flexmock(Net::HTTP).should_receive(:start).and_return(
      flexmock(:request => nil, :code => 400, :body => admin_server_error))

    assert_equal("false: #{admin_server_error}",
                 djinn.relocate_version('myapp_default_v1', 80, 4380, @secret))
  end


  def test_relocate_version_but_port_in_use_by_nginx_https
    flexmock(Djinn).new_instances { |instance|
      instance.should_receive(:valid_secret?).and_return(true)
    }
    role = {
      "public_ip" => "1.2.3.4",
      "private_ip" => "1.2.3.4",
      "jobs" => ["login","shadow"],
      "instance_id" => "instance_id"
    }

    djinn = Djinn.new
    djinn.my_index = 0
    djinn.done_loading = true
    my_node = DjinnJobData.new(role, "appscale")
    djinn.nodes = [my_node]
    djinn.app_info_map = {
      'myapp' => {
        'appengine' => ["1.2.3.4:20001"]
      },
      'another-app' => {
        'appengine' => ["1.2.3.4:20000"]
      }
    }

    admin_server_error = 'httpPort not available'
    flexmock(ZKInterface).should_receive(:get_version_details).
      and_return(djinn.app_info_map['myapp'])
    flexmock(Net::HTTP).should_receive(:start).and_return(
      flexmock(:request => nil, :code => 400, :body => admin_server_error))

    assert_equal(
      "false: #{admin_server_error}",
      djinn.relocate_version('myapp_default_v1', 8080, 443, @secret))
  end


  def test_relocate_version_but_port_in_use_by_haproxy
    flexmock(Djinn).new_instances { |instance|
      instance.should_receive(:valid_secret?).and_return(true)
    }
    role = {
      "public_ip" => "1.2.3.4",
      "private_ip" => "1.2.3.4",
      "jobs" => ["login","shadow"],
      "instance_id" => "instance_id"
    }

    djinn = Djinn.new
    djinn.my_index = 0
    djinn.done_loading = true
    my_node = DjinnJobData.new(role, "appscale")
    djinn.nodes = [my_node]
    djinn.app_info_map = {
      'myapp' => {
        'appengine' => ["1.2.3.4:20001"]
      },
      'another-app' => {
        'appengine' => ["1.2.3.4:20000"]
      }
    }

    admin_server_error = 'httpPort not available'
    flexmock(ZKInterface).should_receive(:get_version_details).
      and_return(djinn.app_info_map['myapp'])
    flexmock(Net::HTTP).should_receive(:start).and_return(
      flexmock(:request => nil, :code => 400, :body => admin_server_error))

    assert_equal(
      "false: #{admin_server_error}",
      djinn.relocate_version('myapp_default_v1', 8080, 4380, @secret))
  end


  def test_relocate_version_but_port_in_use_by_appserver
    flexmock(Djinn).new_instances { |instance|
      instance.should_receive(:valid_secret?).and_return(true)
    }
    role = {
      "public_ip" => "1.2.3.4",
      "private_ip" => "1.2.3.4",
      "jobs" => ["login","shadow"],
      "instance_id" => "instance_id"
    }

    djinn = Djinn.new
    djinn.my_index = 0
    djinn.done_loading = true
    my_node = DjinnJobData.new(role, "appscale")
    djinn.nodes = [my_node]
    djinn.app_info_map = {
      'myapp' => {
        'appengine' => ["1.2.3.4:20000"]
      },
      'another-app' => {
        'appengine' => ["1.2.3.4:8080"]
      }
    }

    admin_server_error = 'httpPort not available'
    flexmock(ZKInterface).should_receive(:get_version_details).
      and_return(djinn.app_info_map['myapp'])
    flexmock(Net::HTTP).should_receive(:start).and_return(
      flexmock(:request => nil, :code => 400, :body => admin_server_error))

    assert_equal(
      "false: #{admin_server_error}",
      djinn.relocate_version('myapp_default_v1', 8080, 4380, @secret))
  end


  def test_get_property
    flexmock(Djinn).new_instances { |instance|
      instance.should_receive(:valid_secret?).and_return(true)
      instance.should_receive("enforce_options").and_return()
    }
    djinn = Djinn.new()

    # Let's populate the djinn first with some property.
    credentials = JSON.dump({
      'table' => 'cassandra',
      'login' => 'public_ip',
      'keyname' => 'appscale',
      'verbose' => 'True'
    })
    one_node_info = JSON.dump([{
      'public_ip' => 'public_ip',
      'private_ip' => '1.2.3.4',
      'jobs' => ['appengine', 'shadow', 'taskqueue_master', 'db_master',
        'load_balancer', 'login', 'zookeeper', 'memcache'],
      'instance_id' => 'instance_id'
    }])
    flexmock(Djinn).should_receive(:log_run).with(
      "mkdir -p /opt/appscale/apps")
    flexmock(HelperFunctions).should_receive(:shell).with("ifconfig").
      and_return("inet addr:1.2.3.4 ")
    flexmock(djinn).should_receive("get_db_master").and_return
    flexmock(djinn).should_receive("get_shadow").and_return
    djinn.set_parameters(one_node_info, credentials, @secret)

    # First, make sure that using a regex that matches nothing returns an empty
    # Hash, then test with a good property.
    empty_hash = JSON.dump({})
    assert_equal(empty_hash, djinn.get_property("not-a-variable-name", @secret))
    expected_result = JSON.dump({'verbose' => 'True'})
    assert_equal(expected_result, djinn.get_property('verbose', @secret))
  end


  def test_set_property
    flexmock(Djinn).new_instances { |instance|
      instance.should_receive(:valid_secret?).and_return(true)
      instance.should_receive("enforce_options").and_return()
    }
    djinn = Djinn.new()

    # Let's populate the djinn first with some property.
    credentials = JSON.dump({
      'table' => 'cassandra',
      'login' => 'public_ip',
      'keyname' => 'appscale',
      'verbose' => 'False'
    })
    one_node_info = JSON.dump([{
      'public_ip' => 'public_ip',
      'private_ip' => '1.2.3.4',
      'jobs' => ['appengine', 'shadow', 'taskqueue_master', 'db_master',
        'load_balancer', 'login', 'zookeeper', 'memcache'],
      'instance_id' => 'instance_id'
    }])
    flexmock(Djinn).should_receive(:log_run).with(
      "mkdir -p /opt/appscale/apps")
    flexmock(HelperFunctions).should_receive(:shell).with("ifconfig").
      and_return("inet addr:1.2.3.4 ")
    flexmock(djinn).should_receive("get_db_master").and_return
    flexmock(djinn).should_receive("get_shadow").and_return
    djinn.set_parameters(one_node_info, credentials, @secret)

    # Verify that setting a property that doesn't exist returns an error.
    assert_equal(Djinn::KEY_NOT_FOUND, djinn.set_property('not-a-real-key',
      'value', @secret))

    # Verify that setting a property that we allow users to set
    # results in subsequent get calls seeing the correct value.
    assert_equal('OK', djinn.set_property('verbose', 'True', @secret))
    expected_result = JSON.dump({'verbose' => 'True'})
    assert_equal(expected_result, djinn.get_property('verbose', @secret))
  end


  def test_deployment_id_exists
    deployment_id_exists = true
    bad_secret = 'boo'
    good_secret = 'blarg'
    djinn = flexmock(Djinn.new())
    flexmock(ZKInterface).should_receive(:exists?).
      and_return(deployment_id_exists)

    # If the secret is invalid, djinn should return BAD_SECRET_MSG.
    djinn.should_receive(:valid_secret?).with(bad_secret).and_return(false)
    assert_equal(BAD_SECRET_MSG, djinn.deployment_id_exists(bad_secret))

    # If the secret is valid, djinn should return the deployment ID.
    djinn.should_receive(:valid_secret?).with(good_secret).and_return(true)
    assert_equal(deployment_id_exists, djinn.deployment_id_exists(good_secret))
  end


  def test_get_deployment_id
    good_secret = 'boo'
    bad_secret = 'blarg'
    deployment_id = 'baz'
    djinn = flexmock(Djinn.new())
    flexmock(ZKInterface).should_receive(:get).
        and_return(deployment_id)

    # If the secret is invalid, djinn should return BAD_SECRET_MSG.
    djinn.should_receive(:valid_secret?).with(bad_secret).and_return(false)
    assert_equal(BAD_SECRET_MSG, djinn.get_deployment_id(bad_secret))

    # If the secret is valid, djinn should return the deployment ID.
    djinn.should_receive(:valid_secret?).with(good_secret).and_return(true)
    assert_equal(deployment_id, djinn.get_deployment_id(good_secret))
  end


  def test_set_deployment_id
    good_secret = 'boo'
    bad_secret = 'blarg'
    deployment_id = 'baz'
    djinn = flexmock(Djinn.new())
    flexmock(ZKInterface).should_receive(:set).and_return()

    # If the secret is invalid, djinn should return BAD_SECRET_MSG.
    djinn.should_receive(:valid_secret?).with(bad_secret).and_return(false)
    assert_equal(BAD_SECRET_MSG,
      djinn.set_deployment_id(bad_secret, deployment_id))

    # If the secret is valid, djinn should return successfully.
    djinn.should_receive(:valid_secret?).with(good_secret).and_return(true)
    djinn.set_deployment_id(good_secret, deployment_id)
  end


  def get_djinn_mock
    role = {
        "public_ip" => "my public ip",
        "private_ip" => "my private ip",
        "jobs" => ["login"]
    }
    djinn = flexmock(Djinn.new())
    djinn.my_index = 0
    djinn.nodes = [DjinnJobData.new(role, "appscale")]
    djinn.last_updated = 0
    djinn.done_loading = true
    djinn
  end


  def test_does_app_exist
    good_secret = 'good_secret'
    bad_secret = 'bad_secret'
    app_exists = true
    appname = 'app1'

    flexmock(UserAppClient).new_instances.should_receive(:does_app_exist? => true)

    djinn = get_djinn_mock
    djinn.should_receive(:valid_secret?).with(bad_secret).and_return(false)
    assert_equal(BAD_SECRET_MSG, djinn.does_app_exist(appname, bad_secret))

    djinn.should_receive(:valid_secret?).with(good_secret).and_return(true)
    assert_equal(app_exists, djinn.does_app_exist(appname, good_secret))
  end


  def test_reset_password
    good_secret = 'good_secret'
    bad_secret = 'bad_secret'
    username = 'user'
    password = 'password'
    change_pwd_success = true

    flexmock(UserAppClient).new_instances.should_receive(:change_password => true)

    djinn = get_djinn_mock
    djinn.should_receive(:valid_secret?).with(bad_secret).and_return(false)
    assert_equal(BAD_SECRET_MSG, djinn.reset_password(username, password, bad_secret))

    djinn.should_receive(:valid_secret?).with(good_secret).and_return(true)
    assert_equal(change_pwd_success, djinn.reset_password(username, password, good_secret))
  end


  def test_does_user_exist
    good_secret = 'good_secret'
    bad_secret = 'bad_secret'
    username = 'user'
    user_exists = true

    flexmock(UserAppClient).new_instances.should_receive(:does_user_exist? => true)

    djinn = get_djinn_mock
    djinn.should_receive(:valid_secret?).with(bad_secret).and_return(false)
    assert_equal(BAD_SECRET_MSG, djinn.does_user_exist(username, bad_secret))

    djinn.should_receive(:valid_secret?).with(good_secret).and_return(true)
    assert_equal(user_exists, djinn.does_user_exist(username, good_secret))
  end


  def test_create_user
    good_secret = 'good_secret'
    bad_secret = 'bad_secret'
    username = 'user'
    password = 'password'
    account_type = 'account_type'
    create_user_success = true

    flexmock(UserAppClient).new_instances.should_receive(:commit_new_user => true)

    djinn = get_djinn_mock
    djinn.should_receive(:valid_secret?).with(bad_secret).and_return(false)
    assert_equal(BAD_SECRET_MSG, djinn.create_user(username, password, account_type, bad_secret))

    djinn.should_receive(:valid_secret?).with(good_secret).and_return(true)
    assert_equal(create_user_success, djinn.create_user(username, password, account_type, good_secret))
  end


  def test_set_admin_role
    good_secret = 'good_secret'
    bad_secret = 'bad_secret'
    username = 'user'
    is_cloud_admin = 'true'
    capabilities = 'admin_capabilties'
    set_admin_role_success = true

    flexmock(UserAppClient).new_instances.should_receive(:set_admin_role => true)

    djinn = get_djinn_mock
    djinn.should_receive(:valid_secret?).with(bad_secret).and_return(false)
    assert_equal(BAD_SECRET_MSG, djinn.set_admin_role(username, is_cloud_admin, capabilities, bad_secret))

    djinn.should_receive(:valid_secret?).with(good_secret).and_return(true)
    assert_equal(set_admin_role_success, djinn.set_admin_role(username, is_cloud_admin, capabilities, good_secret))
  end


  def test_get_app_data
    good_secret = 'good_secret'
    bad_secret = 'bad_secret'
    app_id = 'app1'
    get_app_data_success = true

    flexmock(UserAppClient).new_instances.should_receive(:get_app_data => true)

    djinn = get_djinn_mock
    djinn.should_receive(:valid_secret?).with(bad_secret).and_return(false)
    assert_equal(BAD_SECRET_MSG, djinn.get_app_data(app_id, bad_secret))

    djinn.should_receive(:valid_secret?).with(good_secret).and_return(true)
    assert_equal(get_app_data_success, djinn.get_app_data(app_id, good_secret))
  end
end<|MERGE_RESOLUTION|>--- conflicted
+++ resolved
@@ -468,53 +468,7 @@
   end
 
 
-<<<<<<< HEAD
   def test_relocate_app_but_port_in_use_by_nginx
-=======
-  def test_log_sending
-    # mock out getting our ip address
-    flexmock(HelperFunctions).should_receive(:shell).with("ifconfig").
-      and_return("inet addr:1.2.3.4 ")
-
-    node_info = {
-      "public_ip" => "1.2.3.3",
-      "private_ip" => "1.2.3.3",
-      "jobs" => ["shadow", "login"],
-      "instance_id" => "i-000000"
-    }
-    node = DjinnJobData.new(node_info, "boo")
-
-    djinn = Djinn.new()
-    djinn.nodes = [node]
-    djinn.my_index = 0
-    djinn.options = { 'controller_logs_to_dashboard' => 'false' }
-
-    # test that the buffer is initially empty
-    assert_equal([], Djinn.get_logs_buffer())
-
-    # do a couple log statements to populate the buffer
-    Djinn.log_fatal("one")
-    Djinn.log_fatal("two")
-    Djinn.log_fatal("three")
-
-    # and make sure they're in there
-    assert_equal(3, Djinn.get_logs_buffer().length)
-
-    # mock out sending the logs
-    flexmock(Net::HTTP).new_instances { |instance|
-      instance.should_receive(:post).with("/logs/upload", String, Hash)
-    }
-
-    # flush the buffer
-    djinn.flush_log_buffer()
-
-    # make sure our buffer is empty again
-    assert_equal([], Djinn.get_logs_buffer())
-  end
-
-
-  def test_relocate_version_but_port_in_use_by_nginx
->>>>>>> 75852225
     flexmock(Djinn).new_instances { |instance|
       instance.should_receive(:valid_secret?).and_return(true)
     }
