#!/usr/bin/ruby -w

require 'fileutils'
require 'monitor'


$:.unshift File.join(File.dirname(__FILE__))
require 'helperfunctions'


require 'rubygems'
require 'json'
require 'zookeeper'


# A class of exceptions that we throw whenever we perform a ZooKeeper
# operation that does not return successfully (but does not normally
# throw an exception).
class FailedZooKeeperOperationException < StandardError
end


# Indicates that the requested version node was not found.
class VersionNotFound < StandardError
end


# The AppController employs the open source software ZooKeeper as a highly
# available naming service, to store and retrieve information about the status
# of applications hosted within AppScale. This class provides methods to
# communicate with ZooKeeper, and automates commonly performed functions by the
# AppController.
class ZKInterface


  # The port that ZooKeeper runs on in AppScale deployments.
  SERVER_PORT = 2181


  EPHEMERAL = true


  NOT_EPHEMERAL = false


  # The location in ZooKeeper where AppControllers can read and write
  # data to.
  APPCONTROLLER_PATH = "/appcontroller"


  # The location in ZooKeeper where the Shadow node will back up its state to,
  # and where other nodes will recover that state from.
  APPCONTROLLER_STATE_PATH = "#{APPCONTROLLER_PATH}/state"


  # The location in ZooKeeper where the AppServer nodes will back up information
  # about each AppServer they host (e.g., the nginx, haproxy, and dev_appserver
  # ports that each AppServer binds to).
  APPSERVER_STATE_PATH = "#{APPCONTROLLER_PATH}/appservers"


  # The location in ZooKeeper that contains a list of the IP addresses that
  # are currently running within AppScale.
  IP_LIST = "#{APPCONTROLLER_PATH}/ips"


  # The location in ZooKeeper that AppControllers write information about their
  # node to, so that others can poll to see if they are alive and what roles
  # they've taken on.
  APPCONTROLLER_NODE_PATH = "#{APPCONTROLLER_PATH}/nodes"


  # The location in ZooKeeper that nodes will try to acquire an ephemeral node
  # for, to use as a lock.
  APPCONTROLLER_LOCK_PATH = "#{APPCONTROLLER_PATH}/lock"


  # The location in ZooKeeper that AppControllers write information about
  # which Google App Engine apps require additional (or fewer) AppServers to
  # handle the amount of traffic they are receiving.
  SCALING_DECISION_PATH = "#{APPCONTROLLER_PATH}/scale"


  # The name of the file that nodes use to store the list of Google App Engine
  # instances that the given node runs.
  APP_INSTANCE = "app_instance"


  ROOT_APP_PATH = "/apps"


  # The contents of files in ZooKeeper whose contents we don't care about
  # (e.g., where we care that's an ephemeral file or needed just to provide
  # a hierarchical filesystem-like interface).
  DUMMY_DATA = ""


  # The amount of time that has to elapse before Zookeeper expires the
  # session (and all ephemeral locks) with our client. Setting this value at
  # or below 10 seconds has historically not been a good idea for us (as
  # sessions repeatedly time out).
  TIMEOUT = 60


  # Initializes a new ZooKeeper connection to the IP address specified.
  # Callers should use this when they know exactly which node hosts ZooKeeper.
  def self.init_to_ip(client_ip, ip)
    Djinn.log_debug("Waiting for #{ip}:#{SERVER_PORT} to open")
    HelperFunctions.sleep_until_port_is_open(ip, SERVER_PORT)

    @@client_ip = client_ip
    @@ip = ip

    @@lock = Monitor.new unless defined?(@@lock)
    @@lock.synchronize {
      if defined?(@@zk)
        Djinn.log_debug("Closing old connection to zookeeper.")
        @@zk.close!
      end
      Djinn.log_debug("Opening connection to zookeeper at #{ip}.")
      @@zk = Zookeeper.new("#{ip}:#{SERVER_PORT}", TIMEOUT)
    }
  end

  # This method check if we are already connected to a zookeeper server.
  #
  # Returns:
  #   A boolean to indicate if we are already connected to a zookeeper
  #   server.
  def self.is_connected?()
    ret = false
    ret = @@zk.connected?  if defined?(@@zk)
    Djinn.log_debug("Connection status with zookeeper server: #{ret}.")
    return ret
  end

  # Creates a new connection to use with ZooKeeper. Useful for scenarios
  # where the ZooKeeper library has terminated our connection but we still
  # need it. Also recreates any ephemeral links that were lost when the
  # connection was disconnected.
  def self.reinitialize()
    self.init_to_ip(@@client_ip, @@ip)
    self.set_live_node_ephemeral_link(@@client_ip)
  end


  def self.add_app_entry(appname, ip, location)
    appname_path = ROOT_APP_PATH + "/#{appname}"
    full_path = appname_path + "/#{ip}"

    # can't just create path in ZK
    # need to do create the nodes at each level

    self.set(ROOT_APP_PATH, DUMMY_DATA, NOT_EPHEMERAL)
    self.set(appname_path, DUMMY_DATA, NOT_EPHEMERAL)
    self.set(full_path, location, EPHEMERAL)
  end


  def self.remove_app_entry(appname, ip)
    appname_path = ROOT_APP_PATH + "/#{appname}/#{ip}"
    self.delete(appname_path)
  end


  def self.get_app_hosters(appname, keyname)
    appname_path = ROOT_APP_PATH + "/#{appname}"
    app_hosters = self.get_children(appname_path)
    converted = []
    app_hosters.each { |host|
      converted << DjinnJobData.new(self.get_job_data_for_ip(host), keyname)
    }
    return converted
  end


  # Erases all of the ZooKeeper entries that correspond to where an app's tar
  # file can be found.
  #
  # Args:
  #   appname: A String corresponding to the appid of the app whose hosting
  #     data we want to erase.
  def self.clear_app_hosters(appname)
    return unless defined?(@@zk)

    appname_path = ROOT_APP_PATH + "/#{appname}"
    app_hosters = self.get_children(appname_path)
    app_hosters.each { |host_info|
      self.delete(appname_path + "/#{host_info}")
    }
    return
  end


  def self.get_appcontroller_state()
    return JSON.load(self.get(APPCONTROLLER_STATE_PATH))
  end


  def self.write_appcontroller_state(state)
    # Create the top-level AC dir, then the actual node that stores
    # our data
    self.set(APPCONTROLLER_PATH, DUMMY_DATA, NOT_EPHEMERAL)
    self.set(APPCONTROLLER_STATE_PATH, JSON.dump(state), NOT_EPHEMERAL)
  end


  # Gets a lock that AppControllers can use to have exclusive write access
  # (between other AppControllers) to the ZooKeeper hierarchy located at
  # APPCONTROLLER_PATH. It returns a boolean that indicates whether or not
  # it was able to acquire the lock or not.
  def self.get_appcontroller_lock()
    unless self.exists?(APPCONTROLLER_PATH)
      self.set(APPCONTROLLER_PATH, DUMMY_DATA, NOT_EPHEMERAL)
    end

    info = self.run_zookeeper_operation {
      @@zk.create(:path => APPCONTROLLER_LOCK_PATH,  :ephemeral => EPHEMERAL,
                  :data => @@client_ip)
    }
    if info[:rc].zero?
      return true
    else # we couldn't get the lock for some reason
      Djinn.log_warn("Couldn't get the AppController lock, saw info " +
        "#{info.inspect}")
      return false
    end
  end


  # Releases the lock that AppControllers use to have exclusive write access,
  # which was acquired via self.get_appcontroller_lock().
  def self.release_appcontroller_lock()
    self.delete(APPCONTROLLER_LOCK_PATH)
  end


  # This method provides callers with an easier way to read and write to
  # AppController data in ZooKeeper. This is useful for methods that aren't
  # sure if they already have the ZooKeeper lock or not, but definitely need
  # it and don't want to accidentally cause a deadlock (grabbing the lock when
  # they already have it).
  def self.lock_and_run(&block)
    # Create the ZK lock path if it doesn't exist.
    unless self.exists?(APPCONTROLLER_PATH)
      self.set(APPCONTROLLER_PATH, DUMMY_DATA, NOT_EPHEMERAL)
    end

    # Try to get the lock, and if we can't get it, see if we already have
    # it. If we do, move on (but don't release it later since this block
    # didn't grab it), and if we don't have it, try again.
    got_lock = false
    begin
      if self.get_appcontroller_lock()
        got_lock = true
      else  # it may be that we already have the lock
        info = self.run_zookeeper_operation {
          @@zk.get(:path => APPCONTROLLER_LOCK_PATH)
        }
        owner = JSON.load(info[:data])
        if @@client_ip == owner
          got_lock = false
        else
          raise "Tried to get the lock, but it's currently owned by #{owner}."
        end
      end
    rescue => e
      sleep_time = 5
      Djinn.log_warn("Saw #{e.inspect}. Retrying in #{sleep_time} seconds.")
      Kernel.sleep(sleep_time)
      retry
    end

    begin
      yield  # invoke the user's block, and catch any uncaught exceptions
    rescue => except
      Djinn.log_error("Ran caller's block but saw an Exception of class " +
        "#{except.class}")
      raise except
    ensure
      if got_lock
        self.release_appcontroller_lock()
      end
    end
  end


  # Returns a Hash containing the list of the IPs that are currently running
  # within AppScale as well as a timestamp corresponding to the time when the
  # latest node updated this information.
  def self.get_ip_info()
    return JSON.load(self.get(IP_LIST))
  end


  # Add the given IP to the list of IPs that we store in ZooKeeper. If the IPs
  # file doesn't exist in ZooKeeper, create it and add in the given IP address.
  # We also update the timestamp associated with this list so that others know
  # to update it as needed.
  def self.add_ip_to_ip_list(ip)
    new_timestamp = Time.now.to_i

    if self.exists?(IP_LIST)
      # See if our IP is in the list of IPs that are up, and if not,
      # append it to the list and update the timestamp so that everyone
      # else will update their local copies.
      data = JSON.load(self.get(IP_LIST))
      if !data['ips'].include?(ip)
        Djinn.log_debug("IPs file does not include our IP - adding it in")
        data['ips'] << ip
        data['last_updated'] = new_timestamp
        self.set(IP_LIST, JSON.dump(data), NOT_EPHEMERAL)
        Djinn.log_debug("Updated timestamp in ips list to " +
          "#{data['last_updated']}")
      else
        Djinn.log_debug("IPs file already includes our IP - skipping")
      end
    else
      Djinn.log_debug("IPs file does not exist - creating it")
      data = {'ips' => [ip], 'last_updated' => new_timestamp}
      self.set(IP_LIST, JSON.dump(data), NOT_EPHEMERAL)
      Djinn.log_debug("Updated timestamp in ips list to " +
        "#{data['last_updated']}")
    end

    return new_timestamp
  end


  # Accesses the list of IP addresses stored in ZooKeeper and removes the
  # given IP address from that list.
  def self.remove_ip_from_ip_list(ip)
    return unless self.exists?(IP_LIST)

    data = JSON.load(self.get(IP_LIST))
    data['ips'].delete(ip)
    new_timestamp = Time.now.to_i
    data['last_updated'] = new_timestamp
    self.set(IP_LIST, JSON.dump(data), NOT_EPHEMERAL)
    return new_timestamp
  end


  # Updates the timestamp in the IP_LIST file, to let other nodes know that
  # an update has been made and that they should update their local @nodes
  def self.update_ips_timestamp()
    data = JSON.load(self.get(IP_LIST))
    new_timestamp = Time.now.to_i
    data['last_updated'] = new_timestamp
    self.set(IP_LIST, JSON.dump(data), NOT_EPHEMERAL)
    Djinn.log_debug("Updated timestamp in ips list to #{data['last_updated']}")
    return new_timestamp
  end


  # Queries ZooKeeper for a list of all IPs that are currently up, and then
  # checks if each of those IPs has an ephemeral link indicating that they
  # are alive. Returns an Array of IPs corresponding to failed nodes.
  def self.get_failed_nodes
    failed_nodes = []

    ips = self.get_ip_info['ips']
    Djinn.log_debug("All IPs are [#{ips.join(', ')}]")

    ips.each { |ip|
      if self.exists?("#{APPCONTROLLER_NODE_PATH}/#{ip}/live")
        Djinn.log_debug("Node at #{ip} is alive")
      else
        Djinn.log_debug("Node at #{ip} has failed")
        failed_nodes << ip
      end
    }

    Djinn.log_debug("Failed nodes are [#{failed_nodes.join(', ')}]")
    return failed_nodes
  end


  # Creates files in ZooKeeper that relate to a given AppController's
  # role information, so that other AppControllers can detect if it has
  # failed, and if so, what functionality it was providing at the time.
  def self.write_node_information(node, done_loading)
    # Create the folder for all nodes if it doesn't exist.
    unless self.exists?(APPCONTROLLER_NODE_PATH)
      self.run_zookeeper_operation {
        @@zk.create(:path => APPCONTROLLER_NODE_PATH,
          :ephemeral => NOT_EPHEMERAL, :data => DUMMY_DATA)
      }
    end

    # Create the folder for this node.
    my_ip_path = "#{APPCONTROLLER_NODE_PATH}/#{node.private_ip}"
    self.run_zookeeper_operation {
      @@zk.create(:path => my_ip_path, :ephemeral => NOT_EPHEMERAL,
        :data => DUMMY_DATA)
    }

    # Create an ephemeral link associated with this node, which other
    # AppControllers can use to quickly detect dead nodes.
    self.set_live_node_ephemeral_link(node.private_ip)


    # Since we're reporting on the roles we've started, we are done loading
    # roles right now, so write that information for others to read and act on.
    self.set_done_loading(node.private_ip, done_loading)

    # Finally, dump the data from this node to ZK, so that other nodes can
    # reconstruct it as needed.
    self.set_job_data_for_ip(node.private_ip, node.to_hash())

    return
  end


  # Deletes all information for a given node, whose data is stored in ZooKeeper.
  def self.remove_node_information(ip)
    return self.recursive_delete("#{APPCONTROLLER_NODE_PATH}/#{ip}")
  end


  # Checks ZooKeeper to see if the given node has finished loading its roles,
  # which it indicates via a file in a particular path.
  def self.is_node_done_loading?(ip)
    return false unless self.exists?(APPCONTROLLER_NODE_PATH)

    loading_file = "#{APPCONTROLLER_NODE_PATH}/#{ip}/done_loading"
    return false unless self.exists?(loading_file)

    begin
      contents = self.get(loading_file)
      return contents == "true"
    rescue FailedZooKeeperOperationException
      return false
    end
  end


  # Writes the ephemeral link in ZooKeeper that represents a given node
  # being alive. Callers should only use this method to indicate that their
  # own node is alive, and not do it on behalf of other nodes.
  def self.set_live_node_ephemeral_link(ip)
    self.run_zookeeper_operation {
      @@zk.create(:path => "#{APPCONTROLLER_NODE_PATH}/#{ip}/live",
        :ephemeral => EPHEMERAL, :data => DUMMY_DATA)
    }
  end


  # Provides a convenience function that callers can use to indicate that their
  # node is done loading (if they have finished starting/stopping roles), or is
  # not done loading (if they have roles they need to start or stop).
  def self.set_done_loading(ip, val)
    zk_value = val ? "true" : "false"
    return self.set("#{APPCONTROLLER_NODE_PATH}/#{ip}/done_loading",
                    zk_value, NOT_EPHEMERAL)
  end


  # Checks ZooKeeper to see if the given node is alive, by checking if the
  # ephemeral file it has created is still present.
  def self.is_node_live?(ip)
    return self.exists?("#{APPCONTROLLER_NODE_PATH}/#{ip}/live")
  end


  def self.get_job_data_for_ip(ip)
    return JSON.load(self.get("#{APPCONTROLLER_NODE_PATH}/#{ip}/job_data"))
  end


  def self.set_job_data_for_ip(ip, job_data)
    return self.set("#{APPCONTROLLER_NODE_PATH}/#{ip}/job_data",
      JSON.dump(job_data), NOT_EPHEMERAL)
  end


  def self.get_app_names()
    projects = self.get_children('/appscale/projects')
    active_projects = []
    service_id = Djinn::DEFAULT_SERVICE
    version_id = Djinn::DEFAULT_VERSION
    projects.each { |project_id|
      version_node = "/appscale/projects/#{project_id}" +
        "/services/#{service_id}/versions/#{version_id}"
      active_projects << project_id if self.exists?(version_node)
    }
    return active_projects
  end

  def self.get_version_details(project_id, service_id, version_id)
    version_node = "/appscale/projects/#{project_id}/services/#{service_id}" +
      "/versions/#{version_id}"
    begin
      version_details_json = self.get(version_node)
    rescue FailedZooKeeperOperationException
      raise VersionNotFound,
            "#{project_id}/#{service_id}/#{version_id} does not exist"
    end
    return JSON.load(version_details_json)
  end


<<<<<<< HEAD
  # Defines deployment-wide defaults for runtime parameters.
  def self.set_runtime_params(parameters)
    runtime_params_node = '/appscale/config/runtime_parameters'
    self.ensure_path('/appscale/config')
    self.set(runtime_params_node, JSON.dump(parameters), false)
=======
  # Writes new configs for node stats profiling to zookeeper.
  def self.update_hermes_nodes_profiling_conf(is_enabled, interval)
    configs_node = "/appscale/stats/profiling/nodes"
    self.ensure_path(configs_node)
    configs = {
      "enabled" => is_enabled,
      "interval" => interval
    }
    self.set(configs_node, JSON.dump(configs), NOT_EPHEMERAL)
  end

  # Writes new configs for processes stats profiling to zookeeper
  def self.update_hermes_processes_profiling_conf(is_enabled, interval, is_detailed)
    configs_node = "/appscale/stats/profiling/processes"
    self.ensure_path(configs_node)
    configs = {
      "enabled" => is_enabled,
      "interval" => interval,
      "detailed" => is_detailed
    }
    self.set(configs_node, JSON.dump(configs), NOT_EPHEMERAL)
  end

  # Writes new configs for proxies stats profiling to zookeeper
  def self.update_hermes_proxies_profiling_conf(is_enabled, interval, is_detailed)
    configs_node = "/appscale/stats/profiling/proxies"
    self.ensure_path(configs_node)
    configs = {
      "enabled" => is_enabled,
      "interval" => interval,
      "detailed" => is_detailed
    }
    self.set(configs_node, JSON.dump(configs), NOT_EPHEMERAL)
>>>>>>> b047d027
  end


  def self.run_zookeeper_operation(&block)
    begin
      yield
    rescue ZookeeperExceptions::ZookeeperException::ConnectionClosed,
      ZookeeperExceptions::ZookeeperException::NotConnected,
      ZookeeperExceptions::ZookeeperException::SessionExpired

      Djinn.log_warn("Lost our ZooKeeper connection - making a new " +
        "connection and trying again.")
      self.reinitialize()
      Kernel.sleep(1)
      retry
    rescue => e
      backtrace = e.backtrace.join("\n")
      Djinn.log_warn("Saw a transient ZooKeeper error: #{e}\n#{backtrace}")
      Kernel.sleep(1)
      retry
    end
  end


  def self.exists?(key)
    unless defined?(@@zk)
      raise FailedZooKeeperOperationException.new("ZKinterface has not " +
        "been initialized yet.")
    end

    return self.run_zookeeper_operation {
      @@zk.get(:path => key)[:stat].exists
    }
  end


  def self.get(key)
    unless defined?(@@zk)
      raise FailedZooKeeperOperationException.new("ZKinterface has not " +
        "been initialized yet.")
    end

    info = self.run_zookeeper_operation {
      @@zk.get(:path => key)
    }
    if info[:rc].zero?
      return info[:data]
    else
      raise FailedZooKeeperOperationException.new("Failed to get #{key}, " +
        "with info #{info.inspect}")
    end
  end


  def self.get_children(key)
    unless defined?(@@zk)
      raise FailedZooKeeperOperationException.new("ZKinterface has not " +
        "been initialized yet.")
    end

    children = self.run_zookeeper_operation {
      @@zk.get_children(:path => key)[:children]
    }

    if children.nil?
      return []
    else
      return children
    end
  end


  # Recursively create a path if it doesn't exist.
  def self.ensure_path(path)
    # Remove preceding slash.
    nodes = path.split('/')[1..-1]
    i = 0
    while i < nodes.length
      node = '/' + nodes[0..i].join('/')
      self.run_zookeeper_operation {
        @@zk.create(:path => node)
      }
      i += 1
    end
  end


  def self.set(key, val, ephemeral)
    unless defined?(@@zk)
      raise FailedZooKeeperOperationException.new("ZKinterface has not " +
        "been initialized yet.")
    end

    retries_left = 5
    begin
      info = {}
      if self.exists?(key)
        info = self.run_zookeeper_operation {
          @@zk.set(:path => key, :data => val)
        }
      else
        info = self.run_zookeeper_operation {
          @@zk.create(:path => key, :ephemeral => ephemeral, :data => val)
        }
      end

      unless info[:rc].zero?
        raise FailedZooKeeperOperationException.new("Failed to set path " +
          "#{key} with data #{val}, ephemeral = #{ephemeral}, saw " +
          "info #{info.inspect}")
      end
    rescue FailedZooKeeperOperationException => e
      retries_left -= 1
      Djinn.log_warn("Saw a failure trying to write to ZK, with " +
        "info [#{e}]")
      if retries_left > 0
        Djinn.log_warn("Retrying write operation, with #{retries_left}" +
          " retries left")
        Kernel.sleep(5)
        retry
      else
        Djinn.log_error("[ERROR] Failed to write to ZK and no retries " +
          "left. Skipping on this write for now.")
      end
    end
  end


  def self.recursive_delete(key)
    child_info = self.get_children(key)
    if child_info.empty?
      return
    end

    child_info.each { |child|
      self.recursive_delete("#{key}/#{child}")
    }

    begin
      self.delete(key)
    rescue FailedZooKeeperOperationException
      Djinn.log_error("Failed to delete key #{key} - continuing onward")
    end
  end


  def self.delete(key)
    unless defined?(@@zk)
      raise FailedZooKeeperOperationException.new("ZKinterface has not " +
        "been initialized yet.")
    end

    info = self.run_zookeeper_operation {
      @@zk.delete(:path => key)
    }
    unless info[:rc].zero?
      Djinn.log_error("Delete failed - #{info.inspect}")
      raise FailedZooKeeperOperationException.new("Failed to delete " +
        " path #{key}, saw info #{info.inspect}")
    end
  end

end<|MERGE_RESOLUTION|>--- conflicted
+++ resolved
@@ -500,13 +500,14 @@
   end
 
 
-<<<<<<< HEAD
   # Defines deployment-wide defaults for runtime parameters.
   def self.set_runtime_params(parameters)
     runtime_params_node = '/appscale/config/runtime_parameters'
     self.ensure_path('/appscale/config')
     self.set(runtime_params_node, JSON.dump(parameters), false)
-=======
+  end
+
+
   # Writes new configs for node stats profiling to zookeeper.
   def self.update_hermes_nodes_profiling_conf(is_enabled, interval)
     configs_node = "/appscale/stats/profiling/nodes"
@@ -540,7 +541,6 @@
       "detailed" => is_detailed
     }
     self.set(configs_node, JSON.dump(configs), NOT_EPHEMERAL)
->>>>>>> b047d027
   end
 
 
