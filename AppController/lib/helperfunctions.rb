#!/usr/bin/ruby -w

# Imports within Ruby's standard libraries
require 'base64'
require 'digest'
require 'fileutils'
require 'find'
require 'net/http'
require 'openssl'
require 'socket'
require 'timeout'
require 'tmpdir'

# Imports for RubyGems
require 'rubygems'
require 'json'

# Imports for AppController libraries
$:.unshift File.join(File.dirname(__FILE__))
require 'custom_exceptions'

# BadConfigurationExceptions represent an exception that can be thrown by the
# AppController or any other library it uses, if a method receives inputs
# it isn't expecting.
class BadConfigurationException < StandardError
end

# HelperFunctions holds miscellaneous functions - functions that really aren't
# bound to a particular service, but are reused across multiple functions.
# TODO: Consider removing App Engine-related functions below into its
# own helper class
module HelperFunctions
  APPSCALE_HOME = ENV['APPSCALE_HOME']

  # The location on the filesystem where configuration files about
  # AppScale are stored.
  APPSCALE_CONFIG_DIR = '/etc/appscale'.freeze

  # The directory where static version assets are stored.
  VERSION_ASSETS_DIR = '/var/appscale/version_assets'.freeze

  APPSCALE_KEYS_DIR = "#{APPSCALE_CONFIG_DIR}/keys/cloud1".freeze

  # Generic sleep time to take while waiting for remote operation to
  # complete.
  SLEEP_TIME = 10

  # Number of retries to do.
  RETRIES = 5

  IP_REGEX = /\d+\.\d+\.\d+\.\d+/

  FQDN_REGEX = /[\w\d\.\-]+/

  IP_OR_FQDN = /#{IP_REGEX}|#{FQDN_REGEX}/

  DELTA_REGEX = /([1-9][0-9]*)([DdHhMm]|[sS]?)/

  DEFAULT_SKIP_FILES_REGEX = /^(.*\/)?((app\.yaml)|(app\.yml)|(index\.yaml)|(index\.yml)|(\#.*\#)|(.*~)|(.*\.py[co])|(.*\/RCS\/.*)|(\..*)|)$/

  TIME_IN_SECONDS = { 'd' => 86400,
                      'h' => 3600,
                      'm' => 60,
                      's' => 1 }.freeze

  # A constant that indicates that SSL should be used when checking if a given
  # port is open.
  USE_SSL = true

  # A constant that indicates that SSL should not be used when checking if a
  # given port is open.
  DONT_USE_SSL = false

  # 'he IPv4 address that corresponds to the reserved localhost IP.
  LOCALHOST_IP = '127.0.0.1'.freeze

  # The file permissions that indicate that only the owner of a file
  # can read or write to it (necessary for SSH keys).
  CHMOD_READ_ONLY = 0600

  # A prefix used to distinguish gae apps from appscale apps
  GAE_PREFIX = 'gae_'.freeze

  # The location on the filesystem where the AppController writes information
  # about the exception that killed it, for the tools to retrieve and pass
  # along to the user.
  APPCONTROLLER_CRASHLOG_LOCATION = '/var/log/appscale/appcontroller' \
                                    '_crashlog.txt'.freeze

  # Where we store the applications code.
  APPLICATIONS_DIR = '/var/apps'.freeze

  # Metadata service for Google and AWS
  GCE_METADATA = 'http://169.254.169.254/computeMetadata/v1/instance'.freeze
  AWS_METADATA = 'http://169.254.169.254/latest/meta-data'.freeze

  # Curb the number of entries to print to this number. For example when
  # we print the appengine list, we will print only up to this constant,
  # if more we print the number of entries we have.
  NUM_ENTRIES_TO_PRINT = 10

  def self.shell(cmd)
    `#{cmd}`
  end

  def self.write_file(location, contents)
    File.open(location, 'w+') { |file| file.write(contents) }
  end

  def self.read_file(location, chomp = true)
    file = File.open(location) { |f| f.read }
    return file.chomp if chomp
    file
  end

  # Reads the given file, which is assumed to be a JSON-loadable object,
  # and returns that JSON back to the caller.
  def self.read_json_file(location)
    data = read_file(location)
    JSON.load(data)
  end

  # Extracts the version from the VERSION file.
  def self.get_appscale_version
    version_contents = read_file(APPSCALE_CONFIG_DIR + '/VERSION')
    version_line = version_contents[/AppScale version (.*)/]
    version_line.sub! 'AppScale version', ''
    version_line.strip
  end

  # Returns a random string composed of alphanumeric characters, as long
  # as the user requests.
  def self.get_random_alphanumeric(length = 10)
    random = ''
    possible = '0123456789abcdefghijklmnopqrstuvxwyzABCDEFGHIJKLMNOPQRSTUVWXYZ'
    possible_length = possible.length

    length.times {
      random << possible[Kernel.rand(possible_length)]
    }

    random
  end

  def self.sleep_until_port_is_open(ip, port,
                                    use_ssl = DONT_USE_SSL,
                                    timeout = nil)
    total_time_slept = 0
    sleep_time = 1

    loop {
      return if HelperFunctions.is_port_open?(ip, port, use_ssl)

      Kernel.sleep(sleep_time)
      if (total_time_slept % 5).zero?
        Djinn.log_debug("Waiting on #{ip}:#{port} to be open " \
                        '(currently closed).')
      end
      total_time_slept += sleep_time

      if !timeout.nil? && total_time_slept > timeout
        raise "Waited too long for #{ip}:#{port} to open!"
      end
    }
  end

  def self.is_port_open?(ip, port, use_ssl = DONT_USE_SSL)
    max = 2
    refused_count = 0

    begin
      Timeout.timeout(1) do
        sock = TCPSocket.new(ip, port)
        if use_ssl
          ssl_context = OpenSSL::SSL::SSLContext.new
          unless ssl_context.verify_mode
            ssl_context.verify_mode = OpenSSL::SSL::VERIFY_NONE
          end
          sslsocket = OpenSSL::SSL::SSLSocket.new(sock, ssl_context)
          sslsocket.sync_close = true
          sslsocket.connect
        end
        sock.close
        return true
      end
    rescue OpenSSL::SSL::SSLError
      Djinn.log_debug("Retry after SSL error talking to #{ip}:#{port}")
      refused_count += 1
      if refused_count > max
        Djinn.log_warn("[is_port_open]: saw SSL error talking to " \
                       "#{ip}:#{port}")
      else
        Kernel.sleep(1)
        retry
      end
    rescue => except
      Djinn.log_warn("[is_port_open](#{ip}, #{port}): got #{except.message}.")
    end

    false
  end

  def self.run_remote_command(ip, command, public_key_loc, want_output)
    Djinn.log_debug("ip is [#{ip}], command is [#{command}], public key " \
                    "is [#{public_key_loc}], want output? [#{want_output}]")
    public_key_loc = File.expand_path(public_key_loc)

    remote_cmd = "ssh -i #{public_key_loc} -o StrictHostkeyChecking=no" \
                 " root@#{ip} '#{command} "

    if want_output
      remote_cmd << "2>&1'"
    else
      remote_cmd << "> /dev/null &' &"
    end

    Djinn.log_debug("Running [#{remote_cmd}]")

    shell("#{remote_cmd}")
  end

  # Executes the given command on the specified host, without attempting to
  # redirect standard out or standard err.
  #
  # Args:
  #   ip: A String naming the IP address or FQDN of the machine where the
  #     command should be executed.
  #   command: A String naming the command that should be executed. Callers may
  #     pass in redirection characters (>>) as part of their command, but single
  #     quotes should not be used (since single quotes are used as part of the
  #     ssh call). Use double quotes instead.
  #   public_key_loc: A String naming the location on the local filesystem where
  #     an SSH key can be found that logs into 'ip' without needing a password.
  #
  # Returns:
  #   The output of executing the command on the specified host.
  def self.run_remote_command_without_output(ip, command, public_key_loc)
    Djinn.log_debug("ip is [#{ip}], command is [#{command}], public key " \
                    "is [#{public_key_loc}]")
    public_key_loc = File.expand_path(public_key_loc)
    remote_cmd = "ssh -i #{public_key_loc} -o StrictHostkeyChecking=no " \
                 "root@#{ip} '#{command}'"
    Djinn.log_debug("Running [#{remote_cmd}]")
    shell(remote_cmd.to_s)
  end

  # Secure copies a given file to a remote location.
  # Args:
  #   local_file_loc: The local file to copy over.
  #   remote_file_loc: The remote location to copy to.
  #   target_ip: The remote target IP.
  #   private_key_loc: The private key to use.
  #   from: A Boolean to indicate to copy a file *from* the remote location.
  # Raises:
  #   AppScaleSCPException: When a scp fails.
  def self.scp_file(local_file_loc, remote_file_loc, target_ip,
                    private_key_loc, from = false)
    private_key_loc = File.expand_path(private_key_loc)
    local_file_loc = File.expand_path(local_file_loc)

    # Adjust the command to copy from or to depending on the flag.
    if from
      cmd = "scp -i #{private_key_loc} -o StrictHostkeyChecking=no " \
            "root@#{target_ip}:#{remote_file_loc} #{local_file_loc}"
    else
      cmd = "scp -i #{private_key_loc} -o StrictHostkeyChecking=no " \
            "#{local_file_loc} root@#{target_ip}:#{remote_file_loc}"
    end

    RETRIES.downto(0) {
      case system(cmd)
      when true
        # All good: command executed.
        return
      when nil
        # Something very wrong here.
        Djinn.log_warn("Shell cannot execute #{cmd}: retrying in a few.")
      when false
        Djinn.log_debug('Failed to scp: retrying in a few.')
      end
      Kernel.sleep(SLEEP_TIME)
    }

    # We get here only if scp failed RETRIES times.
    Djinn.log_warn("\n[#{cmd}] failed #{RETRIES} times.")
    raise AppScaleSCPException.new("Failed to copy over #{local_file_loc} to #{remote_file_loc} to #{target_ip} with private key #{private_key_loc}")
  end

  def self.get_cert(filename)
    return nil unless File.exists?(filename)
    OpenSSL::X509::Certificate.new(File.open(filename) { |f|
      f.read
    })
  end

  def self.get_key(filename)
    return nil unless File.exists?(filename)
    OpenSSL::PKey::RSA.new(File.open(filename) { |f|
      f.read
    })
  end

  def self.get_secret(filename = '/etc/appscale/secret.key')
    read_file(File.expand_path(filename))
  end

  # We use a hash of the secret to prevent showing the actual secret as a
  # command line argument.
  def self.get_taskqueue_secret
    Digest::SHA1.hexdigest(get_secret)
  end

  # Auxiliary function to test if a tarball is correct.
  #
  # Args:
  #   tar_gz_location: The tarball location on the local filesystem.
  #   md5: The MD5 digest of the tarball.
  # Returns:
  #   true  if the tarball is correct, false otherwise.
  def self.check_tarball(tar_gz_location, md5)
    local_md5 = Digest::MD5.file tar_gz_location
    return false unless md5 == local_md5.hexdigest

    cmd = "tar -ztf #{tar_gz_location} > /dev/null 2> /dev/null"
    case system(cmd)
    when nil
      Djinn.log_warn("Couldn't execute #{cmd}!")
    when true
      return true
    end

    Djinn.log_warn("Tarball #{tar_gz_location} is corrupted.")
    false
  end

  # Examines the given tar.gz file to see if it has an App Engine configuration
  # file in it.
  #
  # Args:
  #   tar_gz_location: The location on the local filesystem where the App Engine
  #     application to examine is located.
  # Returns:
  #   true if there is an app.yaml or appengine-web.xml file in the given tar.gz
  #     file, and false otherwise.
  def self.app_has_config_file?(tar_gz_location)
    file_listing = HelperFunctions.shell("tar -ztf #{tar_gz_location}")
    app_yaml_regex = /app\.yaml/
    appengine_web_xml_regex = /(.\/)*WEB-INF\/appengine-web\.xml/
    if file_listing =~ app_yaml_regex || file_listing =~ appengine_web_xml_regex
      return true
    end
    false
  end

  # Prepare the application code to be run by AppServers.
  #
  # Args:
  #   revision_key: A String containing the revision key.
  # Raise:
  #   AppScaleException: if the setup failed for whatever reason (ie bad
  #     tarball). The exception message would indicate the error.
  def self.setup_revision(revision_key)
    meta_dir = "#{APPLICATIONS_DIR}/#{revision_key}"
    tar_dir = "#{meta_dir}/app"
    return if File.directory?(tar_dir)

    # Make sure we have the application source. If not, we have to wait
    # till the AC populates it.
    tar_path = "#{Djinn::PERSISTENT_MOUNT_POINT}/apps/#{revision_key}.tar.gz"
    end_work = Time.now.to_i + SLEEP_TIME * RETRIES
    while Time.now.to_i < end_work
      break if File.file?(tar_path)
      Djinn.log_debug("#{tar_path} is not there yet. Waiting ...")
      Kernel.sleep(Djinn::SMALL_WAIT)
    end
    unless File.file?(tar_path)
      raise AppScaleException.new("#{tar_path} is not available.")
    end

    FileUtils.mkdir_p(tar_dir)
    FileUtils.mkdir_p("#{meta_dir}/log")
    FileUtils.cp("#{APPSCALE_HOME}/AppDashboard/setup/404.html", meta_dir)
    FileUtils.touch("#{meta_dir}/log/server.log")

    cmd = "tar -xzf #{tar_path} --force-local --no-same-owner -C #{tar_dir}"
    unless system(cmd)
      Djinn.log_warn("setup_app: #{cmd} failed.")
      FileUtils.rm_f(tar_dir)
      raise AppScaleException.new("Failed to untar #{tar_path}.")
    end

    # Separate extra dependencies for Go applications.
    begin
      FileUtils.mv("#{tar_dir}/gopath", "#{meta_dir}/gopath")
    rescue Errno::ENOENT
      Djinn.log_debug("#{revision_key} does not have a gopath directory")
    end

    true
  end

  # Queries the operating system to determine which IP addresses are
  # bound to this virtual machine.
  # Args:
  #   remove_lo: A boolean that indicates whether or not the lo
  #     device's IP should be removed from the results. By default,
  #     we remove it, since it is on all virtual machines and thus
  #     not useful towards uniquely identifying a particular machine.
  # Returns:
  #   An Array of Strings, each of which is an IP address bound to
  #     this virtual machine.
  def self.get_all_local_ips(remove_lo = true)
    ifconfig = HelperFunctions.shell('ifconfig')

    # Normally we would scan for 'inet addr:', but in non-English locales,
    # 'addr' gets translated to the native language, which messes up that
    # regex.
    bound_addrs = ifconfig.scan(/inet .*?(\d+.\d+.\d+.\d+) /).flatten

    Djinn.log_debug('ifconfig reports bound IP addresses as ' \
      "[#{bound_addrs.join(', ')}]")
    bound_addrs.delete(LOCALHOST_IP) if remove_lo
    bound_addrs
  end

  # Returns the IP address associated with this machine. To get around
  # issues where a VM may forget its IP address
  # (https://github.com/AppScale/appscale/issues/84), we locally cache it
  # to not repeatedly ask the system for this IP (which shouldn't be changing).
  def self.local_ip
    bound_addrs = get_all_local_ips
    raise 'Couldn\'t get our local IP address' if bound_addrs.length.zero?

    addr = bound_addrs[0]
    Djinn.log_debug("Returning #{addr} as our local IP address")
    addr
  end

  # In cloudy deployments, the recommended way to determine a machine's true
  # private IP address from its private FQDN is to use dig. This method
  # attempts to resolve IPs in that method, deferring to other methods if that
  # fails.
  #
  # Args:
  #   host: the String containing the IP or hostname.
  # Returns:
  #   A String with the IP address.
  # Raises:
  #   AppScaleException: if host cannot be translated to IP.
  def self.convert_fqdn_to_ip(host)
    return host if host =~ /#{IP_REGEX}/

    ip = `dig #{host} +short`.chomp
    if ip.empty?
      Djinn.log_warn("Couldn't use dig to resolve #{host}.")
      raise AppScaleException.new("Couldn't convert #{host}: result of dig" \
                                  " was \n#{ip}.")
    end

    ip
  end

  def self.get_ips(ips)
    log_and_crash('ips not even length array') if ips.length.odd?
    reported_public = []
    reported_private = []
    ips.each_index { |index|
      if index.even?
        reported_public << ips[index]
      else
        reported_private << ips[index]
      end
    }

    Djinn.log_debug("Reported Public IPs: [#{reported_public.join(', ')}]")
    Djinn.log_debug("Reported Private IPs: [#{reported_private.join(', ')}]")

    actual_public = []
    actual_private = []

    reported_public.each_index { |index|
      pub = reported_public[index]
      pri = reported_private[index]
      if pub != '0.0.0.0' && pri != '0.0.0.0'
        actual_public << pub
        actual_private << pri
      end
    }

    actual_private.each_index { |index|
      begin
        actual_private[index] = HelperFunctions.convert_fqdn_to_ip(actual_private[index])
      rescue
        # this can happen if the private ip doesn't resolve
        # which can happen in hybrid environments: euca boxes wont be
        # able to resolve ec2 private ips, and vice-versa in euca-managed-mode
        Djinn.log_debug("rescued! failed to convert #{actual_private[index]} to public")
        actual_private[index] = actual_public[index]
      end
    }

    return actual_public, actual_private
  end

  def self.generate_location_config handler
    return "" if !handler.key?("static_dir") && !handler.key?("static_files")

    # TODO: return a 404 page if rewritten path doesn't exist
    if handler.key?("static_dir")
      result = "\n    location #{handler['url']}/ {"
      result << "\n\t" << "root $cache_dir;"
      result << "\n\t" << "expires #{handler['expiration']};" if handler['expiration']

      result << "\n\t" << "rewrite #{handler['url']}(.*) /#{handler['static_dir']}/$1 break;"
    elsif handler.key?("static_files")
      # Users can specify a regex that names their static files. If they specify
      # any regex characters, assume that the whole string is a regex
      # (otherwise, it's a literal string).
      if handler['url'] =~ /[\?|\:|\||\+|\(|\)|\*|\^|\$|\[|\]]/
        result = "\n    location ~ #{handler['url']} {"
      else
        result = "\n    location \"#{handler['url']}\" {"
      end

      result << "\n\t" << "root $cache_dir;"
      result << "\n\t" << "expires #{handler['expiration']};" if handler['expiration']

      result << "\n\t" << "rewrite \"#{handler['url']}\" \"/#{handler['static_files']}\" break;"
    end

    result << "\n" << "    }" << "\n"

    result
  end

  # Generate a Nginx location configuration for the given app-engine
  # URL handler configuration.
  # Params:
  #   handler - A hash containing the metadata related to the handler
  #   port - Port to which the secured traffic should be redirected
  # Returns:
  #   A Nginx location configuration as a string
  def self.generate_secure_location_config(handler, port)
    result = "\n    location ~ #{handler['url']} {"
    if handler["secure"] == "always"
      result << "\n\t" << "rewrite #{handler['url']}(.*) https://$host:#{port}$uri redirect;"
    elsif handler["secure"] == "never"
      result << "\n\t" << "rewrite #{handler['url']}(.*) http://$host:#{port}$uri? redirect;"
    else
      return ""
    end

    result << "\n" << "    }" << "\n"

    return result
  end

  # Locates WEB-INF folder in an untarred Java app directory.
  #
  # Args:
  #  untar_dir: The location of the untarred Java app on AppScale.
  #
  # Returns:
  #  The directory that contains WEB-INF inside a Java app.
  def self.get_web_inf_dir(untar_dir)
    matches = Array.new
    Find.find(untar_dir) { |path|
      next unless File.basename(path) == 'appengine-web.xml'
      next unless File.file?(path)
      next unless File.dirname(path).end_with?('/WEB-INF')
      matches << File.dirname(path)
    }

    raise InvalidSource.new('WEB-INF directory not found') if matches.empty?

    shortest_match = matches[0]
    matches.each { |match|
      if match.split('/').length < shortest_match.split('/').length
        shortest_match = match
      end
    }
    return shortest_match
  end

  # We have the files full path (e.g. ./data/myappname/static/file.txt) but we want is
  # the files path relative to the apps directory (e.g. /static/file.txt).
  # This is the hacky way of getting that.
  def self.get_relative_filename filename, untar_dir
    return filename[untar_dir.length..filename.length]
  end

  def self.parse_static_data(version_key, copy_files)
    # Retrieve latest source archive if not on this machine.
    project_id, service_id, version_id = version_key.split(
      Djinn::VERSION_PATH_SEPARATOR)
    begin
      version_details = ZKInterface.get_version_details(
        project_id, service_id, version_id)
    rescue VersionNotFound
      return []
    end

    revision_key = [version_key, version_details['revision'].to_s].join(
      Djinn::VERSION_PATH_SEPARATOR)
    begin
      self.setup_revision(revision_key)
    rescue AppScaleException
      return []
    end
    untar_dir = "#{APPLICATIONS_DIR}/#{revision_key}/app"

    begin
      tree = YAML.load_file(File.join(untar_dir,"app.yaml"))
    rescue Errno::ENOENT
      return self.parse_java_static_data(revision_key)
    end

    default_expiration = expires_duration(tree["default_expiration"])

    # Create the destination cache directory
    cache_path = "#{VERSION_ASSETS_DIR}/#{version_key}"
    FileUtils.mkdir_p cache_path

    skip_files_regex = DEFAULT_SKIP_FILES_REGEX
    if tree["skip_files"]
      # An alternate regex has been provided for the files which should be skipped
      input_regex = tree["skip_files"]
      input_regex = input_regex.join("|") if input_regex.kind_of?(Array)

      # Remove any superfluous spaces since they will break the regex
      input_regex.gsub!(/ /,"")
      skip_files_regex = Regexp.new(input_regex)
    end

    if tree["handlers"]
      handlers = tree["handlers"]
    else
      return []
    end

    handlers.map! do |handler|
      next if !handler.key?("static_dir") && !handler.key?("static_files")

      # TODO: Get the mime-type setting from app.yaml and add it to the nginx config

      if handler["static_dir"]
        # This is for bug https://bugs.launchpad.net/appscale/+bug/800539
        # this is a temp fix
        if handler["url"] == "/"
          Djinn.log_debug("Remapped path from / to temp_fix for application #{version_key}")
          handler["url"] = "/temp_fix"
        end

        handler["expiration"] = expires_duration(handler["expiration"]) || default_expiration

        if copy_files
          cache_static_dir_path = File.join(cache_path,handler["static_dir"])
          FileUtils.mkdir_p cache_static_dir_path

          filenames = Dir.glob(File.join(untar_dir, handler["static_dir"],"*"))

          # Remove all files which match the skip file regex so they do not get copied
          filenames.delete_if { |f| File.expand_path(f).match(skip_files_regex) }

          FileUtils.cp_r filenames, cache_static_dir_path
        end
      elsif handler["static_files"]
        # This is for bug https://bugs.launchpad.net/appscale/+bug/800539
        # this is a temp fix
        if handler["url"] == "/"
          Djinn.log_debug("Remapped path from / to temp_fix for application #{version_key}")
          handler["url"] = "/temp_fix"
        end
        # Need to convert all \1 into $1 so that nginx understands it
        handler["static_files"] = handler["static_files"].gsub(/\\/,"$")

        handler["expiration"] = expires_duration(handler["expiration"]) || default_expiration

        if copy_files
          upload_regex = Regexp.new(handler["upload"])

          filenames = Dir.glob(File.join(untar_dir,"**","*"))

          filenames.each do |filename|
            relative_filename = get_relative_filename(filename, untar_dir)

            # Only include files that match the provided upload regular expression
            next unless relative_filename.match(upload_regex)

            # Skip all files which match the skip file regex so they do not get copied
            next if relative_filename.match(skip_files_regex)

            file_cache_path = File.join(cache_path, File.dirname(relative_filename))
            FileUtils.mkdir_p file_cache_path unless File.exists?(file_cache_path)

            FileUtils.cp_r filename, File.join(file_cache_path,File.basename(filename))
          end
        end
      end
      handler
    end

    return handlers.compact
  end

  # Sets up static files in nginx for this Java App Engine app, by following
  # the default static file rules. Specifically, it states that any file in
  # the app that doesn't end in .jsp that isn't in the WEB-INF directory should
  # be added as a static file.
  #
  # TODO: Check the appengine-web.xml file given to us by the app and see
  # if it specifies any files to include or exclude as static files, instead of
  # assuming they want to use the default scheme mentioned above.
  #
  # Args:
  #   revision_key: A String containing the revision key.
  # Returns:
  #   An Array of Hashes, where each hash names the URL that a static file will
  #   be accessed at, and the location in the static file directory where the
  #   file can be found.
  def self.parse_java_static_data(revision_key)
    version_key = revision_key.rpartition(Djinn::VERSION_PATH_SEPARATOR)[0]

    # Verify that revision is a Java app.
    tar_gz_location = "#{Djinn::PERSISTENT_MOUNT_POINT}/apps/" +
      "#{revision_key}.tar.gz"
    unless self.app_has_config_file?(tar_gz_location)
      Djinn.log_warn("#{revision_key} does not appear to be a Java app")
      return []
    end

    # Walk through all files in the war directory, and add them if (1) they
    # don't end in .jsp and (2) it isn't the WEB-INF directory.
    cache_path = "#{VERSION_ASSETS_DIR}/#{version_key}"
    FileUtils.mkdir_p(cache_path)
    Djinn.log_debug("Made static file dir for #{version_key} at #{cache_path}")

    untar_dir = "#{APPLICATIONS_DIR}/#{revision_key}/app"
    begin
      war_dir = self.get_web_inf_dir(untar_dir)
    rescue InvalidSource => error
      Djinn.log_error(error.message)
      return []
    end

    # Copy static files.
    handlers = []
    all_files = Dir.glob("#{war_dir}/**/*")
    all_files.each { |filename|
      next if filename.end_with?(".jsp")
      next if filename.include?("WEB-INF")
      next if File.directory?(filename)
      relative_path = filename.scan(/#{war_dir}\/(.*)/).flatten.to_s
      Djinn.log_debug("Copying static file #{filename} to cache location #{File.join(cache_path, relative_path)}")
      cache_file_location = File.join(cache_path, relative_path)
      FileUtils.mkdir_p(File.dirname(cache_file_location))
      FileUtils.cp_r(filename, cache_file_location)
      handlers << {
        'url' => "/#{relative_path}",
        'static_files' => "/#{relative_path}"
      }
    }

    handlers.compact
  end

  # Parses the app.yaml file for the specified version and returns
  # any URL handlers with a secure tag. The returns secure tags are
  # put into a hash where the hash key is the value of the secure
  # tag (always or never) and value is a list of handlers.
  # Params:
  #   version_key: A string specifying the version key.
  # Returns:
  #   A hash containing lists of secure handlers
  def self.get_secure_handlers(version_key)
    Djinn.log_debug("Getting secure handlers for #{version_key}")
    project_id, service_id, version_id = version_key.split(
      Djinn::VERSION_PATH_SEPARATOR)

    secure_handlers = []

    begin
      version_details = ZKInterface.get_version_details(
        project_id, service_id, version_id)
    rescue VersionNotFound
      Djinn.log_warn("Skipping secure handlers for #{version_key} because " \
                     'version node does not exist')
      return secure_handlers
    end
    revision_key = [version_key, version_details['revision'].to_s].join(
      Djinn::VERSION_PATH_SEPARATOR)
    setup_revision(revision_key)
    untar_dir = "#{APPLICATIONS_DIR}/#{revision_key}/app"

    begin
      tree = YAML.load_file(File.join(untar_dir, 'app.yaml'))
    rescue Errno::ENOENT
      Djinn.log_debug('No YAML for static data. Looking for an XML file.')
      return secure_handlers
    end

    return secure_handlers unless tree['handlers']
    handlers = tree['handlers']

    handlers.map! do |handler|
      if !handler.key?("static_dir") && !handler.key?("static_files")
        handler['secure'] = 'non_secure' unless handler.key?('secure')
        secure_handlers.push(handler)
      end
    end
    secure_handlers
  end

  # Parses the expiration string provided in the app.yaml and returns its duration in seconds
  def self.expires_duration(input_string)
    return nil if input_string.nil? || input_string.empty?
    # Start with nil so we can distinguish between it not being set and 0
    duration = nil
    input_string.split.each do |token|
      match = token.match(DELTA_REGEX)
      next unless match
      amount, units = match.captures
      next if amount.empty? || units.empty?
      duration = (duration || 0) + TIME_IN_SECONDS[units.downcase]*amount.to_i
    end
    duration
  end

  def self.encrypt_password(user, pass)
    Digest::SHA1.hexdigest(user + pass)
  end

  def self.obscure_string(string)
    return string if string.nil? or string.length < 4
    last_four = string[string.length-4, string.length]
    obscured = "*" * (string.length-4)
    return obscured + last_four
  end

<<<<<<< HEAD
  def self.obscure_array(array)
    return array.map {|s|
      if CLOUDY_CREDS.include?(s)
        obscure_string(string)
      else
        string
      end
    }
=======
  # Searches through the key/value pairs given for items that may
  # be too sensitive to log in cleartext. If any of these items are
  # found, a sanitized version of the item is returned in its place.
  # Args:
  #   options: The item to sanitize. As we are expecting Hashes here,
  #     callers that pass in non-Hash items can expect no change to
  #     be performed on their argument.
  # Returns:
  #   A sanitized version of the given Hash, that can be safely
  #     logged via stdout or saved in log files. In the case of
  #     non-Hash items, the original item is returned.
  def self.obscure_options(options)
    return options if options.class != Hash

    obscured = {}
    options.each { |k, v|
      if CLOUDY_CREDS.include?(k)
        obscured[k] = obscure_string(v)
      else
        obscured[k] = v
      end
    }

    obscured
>>>>>>> ef275250
  end

  def self.does_image_have_location?(ip, location, key)
    retries_left = 10
    begin
      ret_val = shell("ssh -i #{key} -o NumberOfPasswordPrompts=0 -o StrictHostkeyChecking=no 2>&1 root@#{ip} 'ls #{location}'; echo $?").chomp[-1]
      return true if ret_val.chr == '0'

      retries_left -= 1
      return false if retries_left <= 0
      raise "Received non-zero exit code while checking for #{location}."
    rescue => error
      Djinn.log_debug("Saw #{error.inspect}. " +
        "Retrying in #{SLEEP_TIME} seconds.")
      Kernel.sleep(SLEEP_TIME)
      retry
    end
  end

  def self.ensure_image_is_appscale(ip, key)
    if does_image_have_location?(ip, "/etc/appscale", key)
      Djinn.log_debug("Image at #{ip} is an AppScale image.")
    else
      fail_msg = "The image at #{ip} is not an AppScale image. " \
                 'Please install AppScale on it and try again.'
      Djinn.log_debug(fail_msg)
      log_and_crash(fail_msg)
    end
  end

  # Checks to see if the virtual machine at the given IP address has
  # the same version of AppScale installed as these tools.
  # Args:
  #   ip: The IP address of the VM to check the version on.
  #   key: The SSH key that can be used to log into the machine at the
  #     given IP address.
  # Raises:
  #   AppScaleException: If the virtual machine at the given IP address
  #     does not have the same version of AppScale installed as these
  #     tools.
  def self.ensure_version_is_supported(ip, key)
    version = get_appscale_version
    return if does_image_have_location?(ip, "/etc/appscale/#{version}", key)
    raise AppScaleException.new("The image at #{ip} does not support " \
      "this version of AppScale (#{version}). Please install AppScale" \
      " #{version} on it and try again.")
  end

  def self.ensure_db_is_supported(ip, db, key)
    version = get_appscale_version
    if does_image_have_location?(ip, "/etc/appscale/#{version}/#{db}", key)
      Djinn.log_debug("Image at #{ip} supports #{db}.")
    else
      fail_msg = "The image at #{ip} does not have support for #{db}." \
        ' Please install support for this database and try again.'
      Djinn.log_debug(fail_msg)
      log_and_crash(fail_msg)
    end
  end

  # Examines the configuration file for the given version to see if it is
  # thread safe.
  #
  # Args:
  #   version_key: A String that specifies the version key.
  # Returns:
  #   Boolean true if the app is thread safe. Boolean false if it is not.
  def self.get_version_thread_safe(version_key)
    project_id, service_id, version_id = version_key.split(
      Djinn::VERSION_PATH_SEPARATOR)
    begin
      version_details = ZKInterface.get_version_details(
        project_id, service_id, version_id)
    rescue VersionNotFound
      # If the version does not exist, assume it is not thread safe.
      return false
    end

    version_details.fetch('threadsafe', true)
  end

  # Logs the given message on the filesystem, where the AppScale Tools can
  # report it to the user. This method then crashes the caller, so that the
  # AppScale Tools knows that a fatal error has occurred and that it needs to be
  # reported.
  #
  # Args:
  #   message: A String that indicates why the AppController is crashing.
  # Raises:
  #   SystemExit: Always occurs, since this method crashes the AppController.
  def self.log_and_crash(message, sleep = nil)
    write_file(APPCONTROLLER_CRASHLOG_LOCATION, Time.new.to_s + ': ' +
      message)
    # Try to also log to the normal log file.
    Djinn.log_error("FATAL: #{message}")

    # If asked for, wait for a while before crashing. This will help the
    # tools to collect the status report or crashlog.
    Kernel.sleep(sleep) unless sleep.nil?
    abort(message)
  end

  # Contacts the Metadata Service running in Amazon Web Services, or
  # Google Compute Engine or any other supported public cloud,  to
  # determine the public FQDN associated with this virtual machine.
  #
  # This method should only be called when running in a cloud that
  # provides an AWS-compatible Metadata Service (e.g., EC2 or Eucalyptus).
  #
  # Returns:
  #   A String containing the public IP that traffic can be sent to that
  #   reaches this machine.
  def self.get_public_ip_from_metadata_service
    url = URI.parse("#{AWS_METADATA}/public-ipv4")
    request = Net::HTTP::Get.new(url.path)
    response = Net::HTTP.start(url.host) { |http| http.request(request) }
    if response.code == '200'
      Djinn.log_debug("Detected AWS public ip: #{response.body}.")
      return response.body
    end

    url = URI.parse(
      "#{GCE_METADATA}/network-interfaces/0/access-configs/0/external-ip")
    request = Net::HTTP::Get.new(url.path)
    # Google requires an extra header when requesting metadata.
    request.add_field('Metadata-Flavor', 'Google')
    response = Net::HTTP.start(url.host) { |http| http.request(request) }
    if response.code == '200'
      Djinn.log_debug("Detected GCE public ip: #{response.body}.")
      return response.body
    end
  end
end<|MERGE_RESOLUTION|>--- conflicted
+++ resolved
@@ -837,7 +837,6 @@
     return obscured + last_four
   end
 
-<<<<<<< HEAD
   def self.obscure_array(array)
     return array.map {|s|
       if CLOUDY_CREDS.include?(s)
@@ -846,32 +845,6 @@
         string
       end
     }
-=======
-  # Searches through the key/value pairs given for items that may
-  # be too sensitive to log in cleartext. If any of these items are
-  # found, a sanitized version of the item is returned in its place.
-  # Args:
-  #   options: The item to sanitize. As we are expecting Hashes here,
-  #     callers that pass in non-Hash items can expect no change to
-  #     be performed on their argument.
-  # Returns:
-  #   A sanitized version of the given Hash, that can be safely
-  #     logged via stdout or saved in log files. In the case of
-  #     non-Hash items, the original item is returned.
-  def self.obscure_options(options)
-    return options if options.class != Hash
-
-    obscured = {}
-    options.each { |k, v|
-      if CLOUDY_CREDS.include?(k)
-        obscured[k] = obscure_string(v)
-      else
-        obscured[k] = v
-      end
-    }
-
-    obscured
->>>>>>> ef275250
   end
 
   def self.does_image_have_location?(ip, location, key)
