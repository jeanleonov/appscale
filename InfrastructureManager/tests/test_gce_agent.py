--- conflicted
+++ resolved
@@ -274,11 +274,7 @@
     iaas = InfrastructureManager(blocking=True)
     disk_name = 'my-disk-name'
     instance_id = 'my-instance'
-<<<<<<< HEAD
     expected = '/dev/sdc'
-=======
-    expected = '/dev/sdb'
->>>>>>> e37f5cb4
     actual = iaas.attach_disk(self.params, disk_name, instance_id, 'secret')
     self.assertTrue(actual['success'])
     self.assertEquals(expected, actual['location'])