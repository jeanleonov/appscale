--- conflicted
+++ resolved
@@ -8,16 +8,10 @@
 import time
 import uuid
 
-<<<<<<< HEAD
-__author__ = 'hiranya'
-__email__ = 'hiranya@appscale.com'
-
 # The directory that contains the deployment's private SSH key.
 KEY_DIRECTORY = '/etc/appscale/keys/cloud1'
 
 
-=======
->>>>>>> 3d28756a
 def get_secret(filename='/etc/appscale/secret.key'):
   """
   Reads a secret key string from the specified file and returns
@@ -186,7 +180,6 @@
   Args:
     seconds Number of seconds to sleep
   """
-<<<<<<< HEAD
   time.sleep(seconds)
 
 
@@ -198,7 +191,4 @@
   """
   private_key_file = '{}/{}.key'.format(KEY_DIRECTORY, keyname)
   return subprocess.check_output(
-    ['ssh-keygen', '-y', '-f', private_key_file]).strip()
-=======
-  time.sleep(seconds)
->>>>>>> 3d28756a
+    ['ssh-keygen', '-y', '-f', private_key_file]).strip()